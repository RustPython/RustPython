//! Implement python as a virtual machine with bytecode. This module
//! implements bytecode structure.

use bitflags::bitflags;
use itertools::Itertools;
use malachite_bigint::BigInt;
use num_complex::Complex64;
use ruff_source_file::{OneIndexed, SourceLocation};
use rustpython_wtf8::{Wtf8, Wtf8Buf};
use std::marker::PhantomData;
use std::{collections::BTreeSet, fmt, hash, mem};

#[derive(Copy, Clone, Debug, Hash, PartialEq, Eq)]
#[repr(i8)]
#[allow(clippy::cast_possible_wrap)]
pub enum ConversionFlag {
    /// No conversion
    None = -1, // CPython uses -1
    /// Converts by calling `str(<value>)`.
    Str = b's' as i8,
    /// Converts by calling `ascii(<value>)`.
    Ascii = b'a' as i8,
    /// Converts by calling `repr(<value>)`.
    Repr = b'r' as i8,
}

pub trait Constant: Sized {
    type Name: AsRef<str>;

    /// Transforms the given Constant to a BorrowedConstant
    fn borrow_constant(&self) -> BorrowedConstant<'_, Self>;
}

impl Constant for ConstantData {
    type Name = String;
    fn borrow_constant(&self) -> BorrowedConstant<'_, Self> {
        use BorrowedConstant::*;
        match self {
            Self::Integer { value } => Integer { value },
            Self::Float { value } => Float { value: *value },
            Self::Complex { value } => Complex { value: *value },
            Self::Boolean { value } => Boolean { value: *value },
            Self::Str { value } => Str { value },
            Self::Bytes { value } => Bytes { value },
            Self::Code { code } => Code { code },
            Self::Tuple { elements } => Tuple { elements },
            Self::None => None,
            Self::Ellipsis => Ellipsis,
        }
    }
}

/// A Constant Bag
pub trait ConstantBag: Sized + Copy {
    type Constant: Constant;
    fn make_constant<C: Constant>(&self, constant: BorrowedConstant<'_, C>) -> Self::Constant;
    fn make_int(&self, value: BigInt) -> Self::Constant;
    fn make_tuple(&self, elements: impl Iterator<Item = Self::Constant>) -> Self::Constant;
    fn make_code(&self, code: CodeObject<Self::Constant>) -> Self::Constant;
    fn make_name(&self, name: &str) -> <Self::Constant as Constant>::Name;
}

pub trait AsBag {
    type Bag: ConstantBag;
    #[allow(clippy::wrong_self_convention)]
    fn as_bag(self) -> Self::Bag;
}

impl<Bag: ConstantBag> AsBag for Bag {
    type Bag = Self;
    fn as_bag(self) -> Self {
        self
    }
}

#[derive(Clone, Copy)]
pub struct BasicBag;

impl ConstantBag for BasicBag {
    type Constant = ConstantData;
    fn make_constant<C: Constant>(&self, constant: BorrowedConstant<'_, C>) -> Self::Constant {
        constant.to_owned()
    }
    fn make_int(&self, value: BigInt) -> Self::Constant {
        ConstantData::Integer { value }
    }
    fn make_tuple(&self, elements: impl Iterator<Item = Self::Constant>) -> Self::Constant {
        ConstantData::Tuple {
            elements: elements.collect(),
        }
    }
    fn make_code(&self, code: CodeObject<Self::Constant>) -> Self::Constant {
        ConstantData::Code {
            code: Box::new(code),
        }
    }
    fn make_name(&self, name: &str) -> <Self::Constant as Constant>::Name {
        name.to_owned()
    }
}

/// Primary container of a single code object. Each python function has
/// a code object. Also a module has a code object.
#[derive(Clone)]
pub struct CodeObject<C: Constant = ConstantData> {
    pub instructions: Box<[CodeUnit]>,
    pub locations: Box<[SourceLocation]>,
    pub flags: CodeFlags,
    pub posonlyarg_count: u32,
    // Number of positional-only arguments
    pub arg_count: u32,
    pub kwonlyarg_count: u32,
    pub source_path: C::Name,
    pub first_line_number: Option<OneIndexed>,
    pub max_stackdepth: u32,
    pub obj_name: C::Name,
    // Name of the object that created this code object
    pub cell2arg: Option<Box<[i32]>>,
    pub constants: Box<[C]>,
    pub names: Box<[C::Name]>,
    pub varnames: Box<[C::Name]>,
    pub cellvars: Box<[C::Name]>,
    pub freevars: Box<[C::Name]>,
}

bitflags! {
    #[derive(Copy, Clone, Debug, PartialEq)]
    pub struct CodeFlags: u16 {
        const NEW_LOCALS = 0x01;
        const IS_GENERATOR = 0x02;
        const IS_COROUTINE = 0x04;
        const HAS_VARARGS = 0x08;
        const HAS_VARKEYWORDS = 0x10;
        const IS_OPTIMIZED = 0x20;
    }
}

impl CodeFlags {
    pub const NAME_MAPPING: &'static [(&'static str, Self)] = &[
        ("GENERATOR", Self::IS_GENERATOR),
        ("COROUTINE", Self::IS_COROUTINE),
        (
            "ASYNC_GENERATOR",
            Self::from_bits_truncate(Self::IS_GENERATOR.bits() | Self::IS_COROUTINE.bits()),
        ),
        ("VARARGS", Self::HAS_VARARGS),
        ("VARKEYWORDS", Self::HAS_VARKEYWORDS),
    ];
}

/// an opcode argument that may be extended by a prior ExtendedArg
#[derive(Copy, Clone, PartialEq, Eq)]
#[repr(transparent)]
pub struct OpArgByte(pub u8);
impl OpArgByte {
    pub const fn null() -> Self {
        Self(0)
    }
}
impl fmt::Debug for OpArgByte {
    fn fmt(&self, f: &mut fmt::Formatter<'_>) -> fmt::Result {
        self.0.fmt(f)
    }
}

/// a full 32-bit op_arg, including any possible ExtendedArg extension
#[derive(Copy, Clone, Debug)]
#[repr(transparent)]
pub struct OpArg(pub u32);
impl OpArg {
    pub const fn null() -> Self {
        Self(0)
    }

    /// Returns how many CodeUnits a instruction with this op_arg will be encoded as
    #[inline]
    pub const fn instr_size(self) -> usize {
        (self.0 > 0xff) as usize + (self.0 > 0xff_ff) as usize + (self.0 > 0xff_ff_ff) as usize + 1
    }

    /// returns the arg split into any necessary ExtendedArg components (in big-endian order) and
    /// the arg for the real opcode itself
    #[inline(always)]
    pub fn split(self) -> (impl ExactSizeIterator<Item = OpArgByte>, OpArgByte) {
        let mut it = self
            .0
            .to_le_bytes()
            .map(OpArgByte)
            .into_iter()
            .take(self.instr_size());
        let lo = it.next().unwrap();
        (it.rev(), lo)
    }
}

#[derive(Default, Copy, Clone)]
#[repr(transparent)]
pub struct OpArgState {
    state: u32,
}

impl OpArgState {
    #[inline(always)]
    pub fn get(&mut self, ins: CodeUnit) -> (Instruction, OpArg) {
        let arg = self.extend(ins.arg);
        if ins.op != Instruction::ExtendedArg {
            self.reset();
        }
        (ins.op, arg)
    }
    #[inline(always)]
    pub fn extend(&mut self, arg: OpArgByte) -> OpArg {
        self.state = (self.state << 8) | u32::from(arg.0);
        OpArg(self.state)
    }
    #[inline(always)]
    pub const fn reset(&mut self) {
        self.state = 0
    }
}

pub trait OpArgType: Copy {
    fn from_op_arg(x: u32) -> Option<Self>;
    fn to_op_arg(self) -> u32;
}

impl OpArgType for u32 {
    #[inline(always)]
    fn from_op_arg(x: u32) -> Option<Self> {
        Some(x)
    }
    #[inline(always)]
    fn to_op_arg(self) -> u32 {
        self
    }
}

impl OpArgType for bool {
    #[inline(always)]
    fn from_op_arg(x: u32) -> Option<Self> {
        Some(x != 0)
    }
    #[inline(always)]
    fn to_op_arg(self) -> u32 {
        self as u32
    }
}

macro_rules! op_arg_enum_impl {
    (enum $name:ident { $($(#[$var_attr:meta])* $var:ident = $value:literal,)* }) => {
        impl OpArgType for $name {
            fn to_op_arg(self) -> u32 {
                self as u32
            }
            fn from_op_arg(x: u32) -> Option<Self> {
                Some(match u8::try_from(x).ok()? {
                    $($value => Self::$var,)*
                    _ => return None,
                })
            }
        }
    };
}

macro_rules! op_arg_enum {
    ($(#[$attr:meta])* $vis:vis enum $name:ident { $($(#[$var_attr:meta])* $var:ident = $value:literal,)* }) => {
        $(#[$attr])*
        $vis enum $name {
            $($(#[$var_attr])* $var = $value,)*
        }

        op_arg_enum_impl!(enum $name {
            $($(#[$var_attr])* $var = $value,)*
        });
    };
}

#[derive(Copy, Clone)]
pub struct Arg<T: OpArgType>(PhantomData<T>);

impl<T: OpArgType> Arg<T> {
    #[inline]
<<<<<<< HEAD
    pub const fn marker() -> Self {
        Arg(PhantomData)
=======
    pub fn marker() -> Self {
        Self(PhantomData)
>>>>>>> 5b20bb85
    }
    #[inline]
    pub fn new(arg: T) -> (Self, OpArg) {
        (Self(PhantomData), OpArg(arg.to_op_arg()))
    }
    #[inline]
    pub fn new_single(arg: T) -> (Self, OpArgByte)
    where
        T: Into<u8>,
    {
        (Self(PhantomData), OpArgByte(arg.into()))
    }
    #[inline(always)]
    pub fn get(self, arg: OpArg) -> T {
        self.try_get(arg).unwrap()
    }
    #[inline(always)]
    pub fn try_get(self, arg: OpArg) -> Option<T> {
        T::from_op_arg(arg.0)
    }
    #[inline(always)]
    /// # Safety
    /// T::from_op_arg(self) must succeed
    pub unsafe fn get_unchecked(self, arg: OpArg) -> T {
        // SAFETY: requirements forwarded from caller
        unsafe { T::from_op_arg(arg.0).unwrap_unchecked() }
    }
}

impl<T: OpArgType> PartialEq for Arg<T> {
    fn eq(&self, _: &Self) -> bool {
        true
    }
}
impl<T: OpArgType> Eq for Arg<T> {}

impl<T: OpArgType> fmt::Debug for Arg<T> {
    fn fmt(&self, f: &mut fmt::Formatter<'_>) -> fmt::Result {
        write!(f, "Arg<{}>", std::any::type_name::<T>())
    }
}

#[derive(Debug, Clone, Copy, PartialEq, Eq, Hash, Ord, PartialOrd)]
#[repr(transparent)]
// XXX: if you add a new instruction that stores a Label, make sure to add it in
// Instruction::label_arg
pub struct Label(pub u32);

impl OpArgType for Label {
    #[inline(always)]
    fn from_op_arg(x: u32) -> Option<Self> {
        Some(Self(x))
    }
    #[inline(always)]
    fn to_op_arg(self) -> u32 {
        self.0
    }
}

impl fmt::Display for Label {
    fn fmt(&self, f: &mut fmt::Formatter<'_>) -> fmt::Result {
        self.0.fmt(f)
    }
}

impl OpArgType for ConversionFlag {
    #[inline]
    fn from_op_arg(x: u32) -> Option<Self> {
        match x as u8 {
            b's' => Some(Self::Str),
            b'a' => Some(Self::Ascii),
            b'r' => Some(Self::Repr),
            std::u8::MAX => Some(Self::None),
            _ => None,
        }
    }
    #[inline]
    fn to_op_arg(self) -> u32 {
        self as i8 as u8 as u32
    }
}

op_arg_enum!(
    /// The kind of Raise that occurred.
    #[derive(Copy, Clone, Debug, PartialEq, Eq)]
    #[repr(u8)]
    pub enum RaiseKind {
        Reraise = 0,
        Raise = 1,
        RaiseCause = 2,
    }
);

pub type NameIdx = u32;

/// A Single bytecode instruction.
#[derive(Debug, Copy, Clone, PartialEq, Eq)]
#[repr(u8)]
pub enum Instruction {
    Nop,
    /// Importing by name
    ImportName {
        idx: Arg<NameIdx>,
    },
    /// Importing without name
    ImportNameless,
    /// Import *
    ImportStar,
    /// from ... import ...
    ImportFrom {
        idx: Arg<NameIdx>,
    },
    LoadFast(Arg<NameIdx>),
    LoadNameAny(Arg<NameIdx>),
    LoadGlobal(Arg<NameIdx>),
    LoadDeref(Arg<NameIdx>),
    LoadClassDeref(Arg<NameIdx>),
    StoreFast(Arg<NameIdx>),
    StoreLocal(Arg<NameIdx>),
    StoreGlobal(Arg<NameIdx>),
    StoreDeref(Arg<NameIdx>),
    DeleteFast(Arg<NameIdx>),
    DeleteLocal(Arg<NameIdx>),
    DeleteGlobal(Arg<NameIdx>),
    DeleteDeref(Arg<NameIdx>),
    LoadClosure(Arg<NameIdx>),
    Subscript,
    StoreSubscript,
    DeleteSubscript,
    StoreAttr {
        idx: Arg<NameIdx>,
    },
    DeleteAttr {
        idx: Arg<NameIdx>,
    },
    LoadConst {
        /// index into constants vec
        idx: Arg<u32>,
    },
    UnaryOperation {
        op: Arg<UnaryOperator>,
    },
    BinaryOperation {
        op: Arg<BinaryOperator>,
    },
    BinaryOperationInplace {
        op: Arg<BinaryOperator>,
    },
    BinarySubscript,
    LoadAttr {
        idx: Arg<NameIdx>,
    },
    TestOperation {
        op: Arg<TestOperator>,
    },
    CompareOperation {
        op: Arg<ComparisonOperator>,
    },
    CopyItem {
        index: Arg<u32>,
    },
    Pop,
    Swap {
        index: Arg<u32>,
    },
    // ToBool,
    Rotate2,
    Rotate3,
    Duplicate,
    Duplicate2,
    GetIter,
    GetLen,
    Continue {
        target: Arg<Label>,
    },
    Break {
        target: Arg<Label>,
    },
    Jump {
        target: Arg<Label>,
    },
    /// Pop the top of the stack, and jump if this value is true.
    JumpIfTrue {
        target: Arg<Label>,
    },
    /// Pop the top of the stack, and jump if this value is false.
    JumpIfFalse {
        target: Arg<Label>,
    },
    /// Peek at the top of the stack, and jump if this value is true.
    /// Otherwise, pop top of stack.
    JumpIfTrueOrPop {
        target: Arg<Label>,
    },
    /// Peek at the top of the stack, and jump if this value is false.
    /// Otherwise, pop top of stack.
    JumpIfFalseOrPop {
        target: Arg<Label>,
    },
    MakeFunction(Arg<MakeFunctionFlags>),
    CallFunctionPositional {
        nargs: Arg<u32>,
    },
    CallFunctionKeyword {
        nargs: Arg<u32>,
    },
    CallFunctionEx {
        has_kwargs: Arg<bool>,
    },
    LoadMethod {
        idx: Arg<NameIdx>,
    },
    CallMethodPositional {
        nargs: Arg<u32>,
    },
    CallMethodKeyword {
        nargs: Arg<u32>,
    },
    CallMethodEx {
        has_kwargs: Arg<bool>,
    },
    ForIter {
        target: Arg<Label>,
    },
    ReturnValue,
    ReturnConst {
        idx: Arg<u32>,
    },
    YieldValue,
    YieldFrom,
    SetupAnnotation,
    SetupLoop,

    /// Setup a finally handler, which will be called whenever one of this events occurs:
    /// - the block is popped
    /// - the function returns
    /// - an exception is returned
    SetupFinally {
        handler: Arg<Label>,
    },

    /// Enter a finally block, without returning, excepting, just because we are there.
    EnterFinally,

    /// Marker bytecode for the end of a finally sequence.
    /// When this bytecode is executed, the eval loop does one of those things:
    /// - Continue at a certain bytecode position
    /// - Propagate the exception
    /// - Return from a function
    /// - Do nothing at all, just continue
    EndFinally,

    SetupExcept {
        handler: Arg<Label>,
    },
    SetupWith {
        end: Arg<Label>,
    },
    WithCleanupStart,
    WithCleanupFinish,
    PopBlock,
    Raise {
        kind: Arg<RaiseKind>,
    },
    BuildString {
        size: Arg<u32>,
    },
    BuildTuple {
        size: Arg<u32>,
    },
    BuildTupleFromTuples {
        size: Arg<u32>,
    },
    BuildTupleFromIter,
    BuildList {
        size: Arg<u32>,
    },
    BuildListFromTuples {
        size: Arg<u32>,
    },
    BuildSet {
        size: Arg<u32>,
    },
    BuildSetFromTuples {
        size: Arg<u32>,
    },
    BuildMap {
        size: Arg<u32>,
    },
    BuildMapForCall {
        size: Arg<u32>,
    },
    DictUpdate,
    BuildSlice {
        /// whether build a slice with a third step argument
        step: Arg<bool>,
    },
    ListAppend {
        i: Arg<u32>,
    },
    SetAdd {
        i: Arg<u32>,
    },
    MapAdd {
        i: Arg<u32>,
    },

    PrintExpr,
    LoadBuildClass,
    UnpackSequence {
        size: Arg<u32>,
    },
    UnpackEx {
        args: Arg<UnpackExArgs>,
    },
    FormatValue {
        conversion: Arg<ConversionFlag>,
    },
    PopException,
    Reverse {
        amount: Arg<u32>,
    },
    GetAwaitable,
    BeforeAsyncWith,
    SetupAsyncWith {
        end: Arg<Label>,
    },
    GetAIter,
    GetANext,
    EndAsyncFor,
    MatchMapping,
    MatchSequence,
    MatchKeys,
    MatchClass(Arg<u32>),
    ExtendedArg,
    TypeVar,
    TypeVarWithBound,
    TypeVarWithConstraint,
    TypeAlias,
    TypeVarTuple,
    ParamSpec,
    // If you add a new instruction here, be sure to keep LAST_INSTRUCTION updated
}
// This must be kept up to date to avoid marshaling errors
const LAST_INSTRUCTION: Instruction = Instruction::ParamSpec;
const _: () = assert!(mem::size_of::<Instruction>() == 1);

impl From<Instruction> for u8 {
    #[inline]
    fn from(ins: Instruction) -> Self {
        // SAFETY: there's no padding bits
        unsafe { std::mem::transmute::<Instruction, Self>(ins) }
    }
}

impl TryFrom<u8> for Instruction {
    type Error = crate::marshal::MarshalError;

    #[inline]
    fn try_from(value: u8) -> Result<Self, crate::marshal::MarshalError> {
        if value <= u8::from(LAST_INSTRUCTION) {
            Ok(unsafe { std::mem::transmute::<u8, Self>(value) })
        } else {
            Err(crate::marshal::MarshalError::InvalidBytecode)
        }
    }
}

#[derive(Copy, Clone)]
#[repr(C)]
pub struct CodeUnit {
    pub op: Instruction,
    pub arg: OpArgByte,
}

const _: () = assert!(mem::size_of::<CodeUnit>() == 2);

impl CodeUnit {
    pub const fn new(op: Instruction, arg: OpArgByte) -> Self {
        Self { op, arg }
    }
}

use self::Instruction::*;

bitflags! {
    #[derive(Copy, Clone, Debug, PartialEq)]
    pub struct MakeFunctionFlags: u8 {
        const CLOSURE = 0x01;
        const ANNOTATIONS = 0x02;
        const KW_ONLY_DEFAULTS = 0x04;
        const DEFAULTS = 0x08;
        const TYPE_PARAMS = 0x10;
    }
}
impl OpArgType for MakeFunctionFlags {
    #[inline(always)]
    fn from_op_arg(x: u32) -> Option<Self> {
        Self::from_bits(x as u8)
    }
    #[inline(always)]
    fn to_op_arg(self) -> u32 {
        self.bits().into()
    }
}

/// A Constant (which usually encapsulates data within it)
///
/// # Examples
/// ```
/// use rustpython_compiler_core::bytecode::ConstantData;
/// let a = ConstantData::Float {value: 120f64};
/// let b = ConstantData::Boolean {value: false};
/// assert_ne!(a, b);
/// ```
#[derive(Debug, Clone)]
pub enum ConstantData {
    Tuple { elements: Vec<ConstantData> },
    Integer { value: BigInt },
    Float { value: f64 },
    Complex { value: Complex64 },
    Boolean { value: bool },
    Str { value: Wtf8Buf },
    Bytes { value: Vec<u8> },
    Code { code: Box<CodeObject> },
    None,
    Ellipsis,
}

impl PartialEq for ConstantData {
    fn eq(&self, other: &Self) -> bool {
        use ConstantData::*;
        match (self, other) {
            (Integer { value: a }, Integer { value: b }) => a == b,
            // we want to compare floats *by actual value* - if we have the *exact same* float
            // already in a constant cache, we want to use that
            (Float { value: a }, Float { value: b }) => a.to_bits() == b.to_bits(),
            (Complex { value: a }, Complex { value: b }) => {
                a.re.to_bits() == b.re.to_bits() && a.im.to_bits() == b.im.to_bits()
            }
            (Boolean { value: a }, Boolean { value: b }) => a == b,
            (Str { value: a }, Str { value: b }) => a == b,
            (Bytes { value: a }, Bytes { value: b }) => a == b,
            (Code { code: a }, Code { code: b }) => std::ptr::eq(a.as_ref(), b.as_ref()),
            (Tuple { elements: a }, Tuple { elements: b }) => a == b,
            (None, None) => true,
            (Ellipsis, Ellipsis) => true,
            _ => false,
        }
    }
}

impl Eq for ConstantData {}

impl hash::Hash for ConstantData {
    fn hash<H: hash::Hasher>(&self, state: &mut H) {
        use ConstantData::*;
        mem::discriminant(self).hash(state);
        match self {
            Integer { value } => value.hash(state),
            Float { value } => value.to_bits().hash(state),
            Complex { value } => {
                value.re.to_bits().hash(state);
                value.im.to_bits().hash(state);
            }
            Boolean { value } => value.hash(state),
            Str { value } => value.hash(state),
            Bytes { value } => value.hash(state),
            Code { code } => std::ptr::hash(code.as_ref(), state),
            Tuple { elements } => elements.hash(state),
            None => {}
            Ellipsis => {}
        }
    }
}

/// A borrowed Constant
pub enum BorrowedConstant<'a, C: Constant> {
    Integer { value: &'a BigInt },
    Float { value: f64 },
    Complex { value: Complex64 },
    Boolean { value: bool },
    Str { value: &'a Wtf8 },
    Bytes { value: &'a [u8] },
    Code { code: &'a CodeObject<C> },
    Tuple { elements: &'a [C] },
    None,
    Ellipsis,
}

impl<C: Constant> Copy for BorrowedConstant<'_, C> {}
impl<C: Constant> Clone for BorrowedConstant<'_, C> {
    fn clone(&self) -> Self {
        *self
    }
}

impl<C: Constant> BorrowedConstant<'_, C> {
    pub fn fmt_display(&self, f: &mut fmt::Formatter<'_>) -> fmt::Result {
        match self {
            BorrowedConstant::Integer { value } => write!(f, "{value}"),
            BorrowedConstant::Float { value } => write!(f, "{value}"),
            BorrowedConstant::Complex { value } => write!(f, "{value}"),
            BorrowedConstant::Boolean { value } => {
                write!(f, "{}", if *value { "True" } else { "False" })
            }
            BorrowedConstant::Str { value } => write!(f, "{value:?}"),
            BorrowedConstant::Bytes { value } => write!(f, "b\"{}\"", value.escape_ascii()),
            BorrowedConstant::Code { code } => write!(f, "{code:?}"),
            BorrowedConstant::Tuple { elements } => {
                write!(f, "(")?;
                let mut first = true;
                for c in *elements {
                    if first {
                        first = false
                    } else {
                        write!(f, ", ")?;
                    }
                    c.borrow_constant().fmt_display(f)?;
                }
                write!(f, ")")
            }
            BorrowedConstant::None => write!(f, "None"),
            BorrowedConstant::Ellipsis => write!(f, "..."),
        }
    }
    pub fn to_owned(self) -> ConstantData {
        use ConstantData::*;
        match self {
            BorrowedConstant::Integer { value } => Integer {
                value: value.clone(),
            },
            BorrowedConstant::Float { value } => Float { value },
            BorrowedConstant::Complex { value } => Complex { value },
            BorrowedConstant::Boolean { value } => Boolean { value },
            BorrowedConstant::Str { value } => Str {
                value: value.to_owned(),
            },
            BorrowedConstant::Bytes { value } => Bytes {
                value: value.to_owned(),
            },
            BorrowedConstant::Code { code } => Code {
                code: Box::new(code.map_clone_bag(&BasicBag)),
            },
            BorrowedConstant::Tuple { elements } => Tuple {
                elements: elements
                    .iter()
                    .map(|c| c.borrow_constant().to_owned())
                    .collect(),
            },
            BorrowedConstant::None => None,
            BorrowedConstant::Ellipsis => Ellipsis,
        }
    }
}

op_arg_enum!(
    /// The possible comparison operators
    #[derive(Debug, Copy, Clone, PartialEq, Eq)]
    #[repr(u8)]
    pub enum ComparisonOperator {
        // be intentional with bits so that we can do eval_ord with just a bitwise and
        // bits: | Equal | Greater | Less |
        Less = 0b001,
        Greater = 0b010,
        NotEqual = 0b011,
        Equal = 0b100,
        LessOrEqual = 0b101,
        GreaterOrEqual = 0b110,
    }
);

op_arg_enum!(
    #[derive(Debug, Copy, Clone, PartialEq, Eq)]
    #[repr(u8)]
    pub enum TestOperator {
        In = 0,
        NotIn = 1,
        Is = 2,
        IsNot = 3,
        /// two exceptions that match?
        ExceptionMatch = 4,
    }
);

op_arg_enum!(
    /// The possible Binary operators
    /// # Examples
    ///
    /// ```ignore
    /// use rustpython_compiler_core::Instruction::BinaryOperation;
    /// use rustpython_compiler_core::BinaryOperator::Add;
    /// let op = BinaryOperation {op: Add};
    /// ```
    #[derive(Debug, Copy, Clone, PartialEq, Eq)]
    #[repr(u8)]
    pub enum BinaryOperator {
        Power = 0,
        Multiply = 1,
        MatrixMultiply = 2,
        Divide = 3,
        FloorDivide = 4,
        Modulo = 5,
        Add = 6,
        Subtract = 7,
        Lshift = 8,
        Rshift = 9,
        And = 10,
        Xor = 11,
        Or = 12,
    }
);

op_arg_enum!(
    /// The possible unary operators
    #[derive(Debug, Copy, Clone, PartialEq, Eq)]
    #[repr(u8)]
    pub enum UnaryOperator {
        Not = 0,
        Invert = 1,
        Minus = 2,
        Plus = 3,
    }
);

#[derive(Copy, Clone)]
pub struct UnpackExArgs {
    pub before: u8,
    pub after: u8,
}

impl OpArgType for UnpackExArgs {
    #[inline(always)]
    fn from_op_arg(x: u32) -> Option<Self> {
        let [before, after, ..] = x.to_le_bytes();
        Some(Self { before, after })
    }
    #[inline(always)]
    fn to_op_arg(self) -> u32 {
        u32::from_le_bytes([self.before, self.after, 0, 0])
    }
}
impl fmt::Display for UnpackExArgs {
    fn fmt(&self, f: &mut fmt::Formatter<'_>) -> fmt::Result {
        write!(f, "before: {}, after: {}", self.before, self.after)
    }
}

/*
Maintain a stack of blocks on the VM.
pub enum BlockType {
    Loop,
    Except,
}
*/

/// Argument structure
pub struct Arguments<'a, N: AsRef<str>> {
    pub posonlyargs: &'a [N],
    pub args: &'a [N],
    pub vararg: Option<&'a N>,
    pub kwonlyargs: &'a [N],
    pub varkwarg: Option<&'a N>,
}

impl<N: AsRef<str>> fmt::Debug for Arguments<'_, N> {
    fn fmt(&self, f: &mut fmt::Formatter<'_>) -> fmt::Result {
        macro_rules! fmt_slice {
            ($x:expr) => {
                format_args!("[{}]", $x.iter().map(AsRef::as_ref).format(", "))
            };
        }
        f.debug_struct("Arguments")
            .field("posonlyargs", &fmt_slice!(self.posonlyargs))
            .field("args", &fmt_slice!(self.posonlyargs))
            .field("vararg", &self.vararg.map(N::as_ref))
            .field("kwonlyargs", &fmt_slice!(self.kwonlyargs))
            .field("varkwarg", &self.varkwarg.map(N::as_ref))
            .finish()
    }
}

impl<C: Constant> CodeObject<C> {
    /// Get all arguments of the code object
    /// like inspect.getargs
    pub fn arg_names(&self) -> Arguments<'_, C::Name> {
        let nargs = self.arg_count as usize;
        let nkwargs = self.kwonlyarg_count as usize;
        let mut varargs_pos = nargs + nkwargs;
        let posonlyargs = &self.varnames[..self.posonlyarg_count as usize];
        let args = &self.varnames[..nargs];
        let kwonlyargs = &self.varnames[nargs..varargs_pos];

        let vararg = if self.flags.contains(CodeFlags::HAS_VARARGS) {
            let vararg = &self.varnames[varargs_pos];
            varargs_pos += 1;
            Some(vararg)
        } else {
            None
        };
        let varkwarg = if self.flags.contains(CodeFlags::HAS_VARKEYWORDS) {
            Some(&self.varnames[varargs_pos])
        } else {
            None
        };

        Arguments {
            posonlyargs,
            args,
            vararg,
            kwonlyargs,
            varkwarg,
        }
    }

    /// Return the labels targeted by the instructions of this CodeObject
    pub fn label_targets(&self) -> BTreeSet<Label> {
        let mut label_targets = BTreeSet::new();
        let mut arg_state = OpArgState::default();
        for instruction in &*self.instructions {
            let (instruction, arg) = arg_state.get(*instruction);
            if let Some(l) = instruction.label_arg() {
                label_targets.insert(l.get(arg));
            }
        }
        label_targets
    }

    fn display_inner(
        &self,
        f: &mut fmt::Formatter<'_>,
        expand_code_objects: bool,
        level: usize,
    ) -> fmt::Result {
        let label_targets = self.label_targets();
        let line_digits = (3).max(self.locations.last().unwrap().row.to_string().len());
        let offset_digits = (4).max(self.instructions.len().to_string().len());
        let mut last_line = OneIndexed::MAX;
        let mut arg_state = OpArgState::default();
        for (offset, &instruction) in self.instructions.iter().enumerate() {
            let (instruction, arg) = arg_state.get(instruction);
            // optional line number
            let line = self.locations[offset].row;
            if line != last_line {
                if last_line != OneIndexed::MAX {
                    writeln!(f)?;
                }
                last_line = line;
                write!(f, "{line:line_digits$}")?;
            } else {
                for _ in 0..line_digits {
                    write!(f, " ")?;
                }
            }
            write!(f, " ")?;

            // level indent
            for _ in 0..level {
                write!(f, "    ")?;
            }

            // arrow and offset
            let arrow = if label_targets.contains(&Label(offset as u32)) {
                ">>"
            } else {
                "  "
            };
            write!(f, "{arrow} {offset:offset_digits$} ")?;

            // instruction
            instruction.fmt_dis(arg, f, self, expand_code_objects, 21, level)?;
            writeln!(f)?;
        }
        Ok(())
    }

    /// Recursively display this CodeObject
    pub fn display_expand_code_objects(&self) -> impl fmt::Display + '_ {
        struct Display<'a, C: Constant>(&'a CodeObject<C>);
        impl<C: Constant> fmt::Display for Display<'_, C> {
            fn fmt(&self, f: &mut fmt::Formatter<'_>) -> fmt::Result {
                self.0.display_inner(f, true, 1)
            }
        }
        Display(self)
    }

    /// Map this CodeObject to one that holds a Bag::Constant
    pub fn map_bag<Bag: ConstantBag>(self, bag: Bag) -> CodeObject<Bag::Constant> {
        let map_names = |names: Box<[C::Name]>| {
            names
                .into_vec()
                .into_iter()
                .map(|x| bag.make_name(x.as_ref()))
                .collect::<Box<[_]>>()
        };
        CodeObject {
            constants: self
                .constants
                .into_vec()
                .into_iter()
                .map(|x| bag.make_constant(x.borrow_constant()))
                .collect(),
            names: map_names(self.names),
            varnames: map_names(self.varnames),
            cellvars: map_names(self.cellvars),
            freevars: map_names(self.freevars),
            source_path: bag.make_name(self.source_path.as_ref()),
            obj_name: bag.make_name(self.obj_name.as_ref()),

            instructions: self.instructions,
            locations: self.locations,
            flags: self.flags,
            posonlyarg_count: self.posonlyarg_count,
            arg_count: self.arg_count,
            kwonlyarg_count: self.kwonlyarg_count,
            first_line_number: self.first_line_number,
            max_stackdepth: self.max_stackdepth,
            cell2arg: self.cell2arg,
        }
    }

    /// Same as `map_bag` but clones `self`
    pub fn map_clone_bag<Bag: ConstantBag>(&self, bag: &Bag) -> CodeObject<Bag::Constant> {
        let map_names =
            |names: &[C::Name]| names.iter().map(|x| bag.make_name(x.as_ref())).collect();
        CodeObject {
            constants: self
                .constants
                .iter()
                .map(|x| bag.make_constant(x.borrow_constant()))
                .collect(),
            names: map_names(&self.names),
            varnames: map_names(&self.varnames),
            cellvars: map_names(&self.cellvars),
            freevars: map_names(&self.freevars),
            source_path: bag.make_name(self.source_path.as_ref()),
            obj_name: bag.make_name(self.obj_name.as_ref()),

            instructions: self.instructions.clone(),
            locations: self.locations.clone(),
            flags: self.flags,
            posonlyarg_count: self.posonlyarg_count,
            arg_count: self.arg_count,
            kwonlyarg_count: self.kwonlyarg_count,
            first_line_number: self.first_line_number,
            max_stackdepth: self.max_stackdepth,
            cell2arg: self.cell2arg.clone(),
        }
    }
}

impl<C: Constant> fmt::Display for CodeObject<C> {
    fn fmt(&self, f: &mut fmt::Formatter<'_>) -> fmt::Result {
        self.display_inner(f, false, 1)?;
        for constant in &*self.constants {
            if let BorrowedConstant::Code { code } = constant.borrow_constant() {
                writeln!(f, "\nDisassembly of {code:?}")?;
                code.fmt(f)?;
            }
        }
        Ok(())
    }
}

impl Instruction {
    /// Gets the label stored inside this instruction, if it exists
    #[inline]
    pub const fn label_arg(&self) -> Option<Arg<Label>> {
        match self {
            Jump { target: l }
            | JumpIfTrue { target: l }
            | JumpIfFalse { target: l }
            | JumpIfTrueOrPop { target: l }
            | JumpIfFalseOrPop { target: l }
            | ForIter { target: l }
            | SetupFinally { handler: l }
            | SetupExcept { handler: l }
            | SetupWith { end: l }
            | SetupAsyncWith { end: l }
            | Break { target: l }
            | Continue { target: l } => Some(*l),
            _ => None,
        }
    }

    /// Whether this is an unconditional branching
    ///
    /// # Examples
    ///
    /// ```
    /// use rustpython_compiler_core::bytecode::{Arg, Instruction};
    /// let jump_inst = Instruction::Jump { target: Arg::marker() };
    /// assert!(jump_inst.unconditional_branch())
    /// ```
    pub const fn unconditional_branch(&self) -> bool {
        matches!(
            self,
            Jump { .. }
                | Continue { .. }
                | Break { .. }
                | ReturnValue
                | ReturnConst { .. }
                | Raise { .. }
        )
    }

    /// What effect this instruction has on the stack
    ///
    /// # Examples
    ///
    /// ```
    /// use rustpython_compiler_core::bytecode::{Arg, Instruction, Label, UnaryOperator};
    /// let (target, jump_arg) = Arg::new(Label(0xF));
    /// let jump_instruction = Instruction::Jump { target };
    /// let (op, invert_arg) = Arg::new(UnaryOperator::Invert);
    /// let invert_instruction = Instruction::UnaryOperation { op };
    /// assert_eq!(jump_instruction.stack_effect(jump_arg, true), 0);
    /// assert_eq!(invert_instruction.stack_effect(invert_arg, false), 0);
    /// ```
    ///
    pub fn stack_effect(&self, arg: OpArg, jump: bool) -> i32 {
        match self {
            Nop => 0,
            ImportName { .. } | ImportNameless => -1,
            ImportStar => -1,
            ImportFrom { .. } => 1,
            LoadFast(_) | LoadNameAny(_) | LoadGlobal(_) | LoadDeref(_) | LoadClassDeref(_) => 1,
            StoreFast(_) | StoreLocal(_) | StoreGlobal(_) | StoreDeref(_) => -1,
            DeleteFast(_) | DeleteLocal(_) | DeleteGlobal(_) | DeleteDeref(_) => 0,
            LoadClosure(_) => 1,
            Subscript => -1,
            StoreSubscript => -3,
            DeleteSubscript => -2,
            LoadAttr { .. } => 0,
            StoreAttr { .. } => -2,
            DeleteAttr { .. } => -1,
            LoadConst { .. } => 1,
            UnaryOperation { .. } => 0,
            BinaryOperation { .. }
            | BinaryOperationInplace { .. }
            | TestOperation { .. }
            | CompareOperation { .. } => -1,
            BinarySubscript => -1,
            CopyItem { .. } => 1,
            Pop => -1,
            Swap { .. } => 0,
            // ToBool => 0,
            Rotate2 | Rotate3 => 0,
            Duplicate => 1,
            Duplicate2 => 2,
            GetIter => 0,
            GetLen => 1,
            Continue { .. } => 0,
            Break { .. } => 0,
            Jump { .. } => 0,
            JumpIfTrue { .. } | JumpIfFalse { .. } => -1,
            JumpIfTrueOrPop { .. } | JumpIfFalseOrPop { .. } => {
                if jump {
                    0
                } else {
                    -1
                }
            }
            MakeFunction(flags) => {
                let flags = flags.get(arg);
                -2 - flags.contains(MakeFunctionFlags::CLOSURE) as i32
                    - flags.contains(MakeFunctionFlags::ANNOTATIONS) as i32
                    - flags.contains(MakeFunctionFlags::KW_ONLY_DEFAULTS) as i32
                    - flags.contains(MakeFunctionFlags::DEFAULTS) as i32
                    + 1
            }
            CallFunctionPositional { nargs } => -(nargs.get(arg) as i32) - 1 + 1,
            CallMethodPositional { nargs } => -(nargs.get(arg) as i32) - 3 + 1,
            CallFunctionKeyword { nargs } => -1 - (nargs.get(arg) as i32) - 1 + 1,
            CallMethodKeyword { nargs } => -1 - (nargs.get(arg) as i32) - 3 + 1,
            CallFunctionEx { has_kwargs } => -1 - (has_kwargs.get(arg) as i32) - 1 + 1,
            CallMethodEx { has_kwargs } => -1 - (has_kwargs.get(arg) as i32) - 3 + 1,
            LoadMethod { .. } => -1 + 3,
            ForIter { .. } => {
                if jump {
                    -1
                } else {
                    1
                }
            }
            ReturnValue => -1,
            ReturnConst { .. } => 0,
            YieldValue => 0,
            YieldFrom => -1,
            SetupAnnotation | SetupLoop | SetupFinally { .. } | EnterFinally | EndFinally => 0,
            SetupExcept { .. } => jump as i32,
            SetupWith { .. } => (!jump) as i32,
            WithCleanupStart => 0,
            WithCleanupFinish => -1,
            PopBlock => 0,
            Raise { kind } => -(kind.get(arg) as u8 as i32),
            BuildString { size }
            | BuildTuple { size, .. }
            | BuildTupleFromTuples { size, .. }
            | BuildList { size, .. }
            | BuildListFromTuples { size, .. }
            | BuildSet { size, .. }
            | BuildSetFromTuples { size, .. } => -(size.get(arg) as i32) + 1,
            BuildTupleFromIter => 0,
            BuildMap { size } => {
                let nargs = size.get(arg) * 2;
                -(nargs as i32) + 1
            }
            BuildMapForCall { size } => {
                let nargs = size.get(arg);
                -(nargs as i32) + 1
            }
            DictUpdate => -1,
            BuildSlice { step } => -2 - (step.get(arg) as i32) + 1,
            ListAppend { .. } | SetAdd { .. } => -1,
            MapAdd { .. } => -2,
            PrintExpr => -1,
            LoadBuildClass => 1,
            UnpackSequence { size } => -1 + size.get(arg) as i32,
            UnpackEx { args } => {
                let UnpackExArgs { before, after } = args.get(arg);
                -1 + before as i32 + 1 + after as i32
            }
            FormatValue { .. } => -1,
            PopException => 0,
            Reverse { .. } => 0,
            GetAwaitable => 0,
            BeforeAsyncWith => 1,
            SetupAsyncWith { .. } => {
                if jump {
                    -1
                } else {
                    0
                }
            }
            GetAIter => 0,
            GetANext => 1,
            EndAsyncFor => -2,
            MatchMapping | MatchSequence => 0,
            MatchKeys => -1,
            MatchClass(_) => -2,
            ExtendedArg => 0,
            TypeVar => 0,
            TypeVarWithBound => -1,
            TypeVarWithConstraint => -1,
            TypeAlias => -2,
            ParamSpec => 0,
            TypeVarTuple => 0,
        }
    }

    pub fn display<'a>(
        &'a self,
        arg: OpArg,
        ctx: &'a impl InstrDisplayContext,
    ) -> impl fmt::Display + 'a {
        struct FmtFn<F>(F);
        impl<F: Fn(&mut fmt::Formatter<'_>) -> fmt::Result> fmt::Display for FmtFn<F> {
            fn fmt(&self, f: &mut fmt::Formatter<'_>) -> fmt::Result {
                (self.0)(f)
            }
        }
        FmtFn(move |f: &mut fmt::Formatter<'_>| self.fmt_dis(arg, f, ctx, false, 0, 0))
    }

    #[allow(clippy::too_many_arguments)]
    fn fmt_dis(
        &self,
        arg: OpArg,
        f: &mut fmt::Formatter<'_>,
        ctx: &impl InstrDisplayContext,
        expand_code_objects: bool,
        pad: usize,
        level: usize,
    ) -> fmt::Result {
        macro_rules! w {
            ($variant:ident) => {
                write!(f, stringify!($variant))
            };
            ($variant:ident, $map:ident = $arg_marker:expr) => {{
                let arg = $arg_marker.get(arg);
                write!(f, "{:pad$}({}, {})", stringify!($variant), arg, $map(arg))
            }};
            ($variant:ident, $arg_marker:expr) => {
                write!(f, "{:pad$}({})", stringify!($variant), $arg_marker.get(arg))
            };
            ($variant:ident, ?$arg_marker:expr) => {
                write!(
                    f,
                    "{:pad$}({:?})",
                    stringify!($variant),
                    $arg_marker.get(arg)
                )
            };
        }

        let varname = |i: u32| ctx.get_varname(i as usize);
        let name = |i: u32| ctx.get_name(i as usize);
        let cell_name = |i: u32| ctx.get_cell_name(i as usize);

        let fmt_const =
            |op: &str, arg: OpArg, f: &mut fmt::Formatter<'_>, idx: &Arg<u32>| -> fmt::Result {
                let value = ctx.get_constant(idx.get(arg) as usize);
                match value.borrow_constant() {
                    BorrowedConstant::Code { code } if expand_code_objects => {
                        write!(f, "{op:pad$}({code:?}):")?;
                        code.display_inner(f, true, level + 1)?;
                        Ok(())
                    }
                    c => {
                        write!(f, "{op:pad$}(")?;
                        c.fmt_display(f)?;
                        write!(f, ")")
                    }
                }
            };

        match self {
            Nop => w!(Nop),
            ImportName { idx } => w!(ImportName, name = idx),
            ImportNameless => w!(ImportNameless),
            ImportStar => w!(ImportStar),
            ImportFrom { idx } => w!(ImportFrom, name = idx),
            LoadFast(idx) => w!(LoadFast, varname = idx),
            LoadNameAny(idx) => w!(LoadNameAny, name = idx),
            LoadGlobal(idx) => w!(LoadGlobal, name = idx),
            LoadDeref(idx) => w!(LoadDeref, cell_name = idx),
            LoadClassDeref(idx) => w!(LoadClassDeref, cell_name = idx),
            StoreFast(idx) => w!(StoreFast, varname = idx),
            StoreLocal(idx) => w!(StoreLocal, name = idx),
            StoreGlobal(idx) => w!(StoreGlobal, name = idx),
            StoreDeref(idx) => w!(StoreDeref, cell_name = idx),
            DeleteFast(idx) => w!(DeleteFast, varname = idx),
            DeleteLocal(idx) => w!(DeleteLocal, name = idx),
            DeleteGlobal(idx) => w!(DeleteGlobal, name = idx),
            DeleteDeref(idx) => w!(DeleteDeref, cell_name = idx),
            LoadClosure(i) => w!(LoadClosure, cell_name = i),
            Subscript => w!(Subscript),
            StoreSubscript => w!(StoreSubscript),
            DeleteSubscript => w!(DeleteSubscript),
            StoreAttr { idx } => w!(StoreAttr, name = idx),
            DeleteAttr { idx } => w!(DeleteAttr, name = idx),
            LoadConst { idx } => fmt_const("LoadConst", arg, f, idx),
            UnaryOperation { op } => w!(UnaryOperation, ?op),
            BinaryOperation { op } => w!(BinaryOperation, ?op),
            BinaryOperationInplace { op } => w!(BinaryOperationInplace, ?op),
            BinarySubscript => w!(BinarySubscript),
            LoadAttr { idx } => w!(LoadAttr, name = idx),
            TestOperation { op } => w!(TestOperation, ?op),
            CompareOperation { op } => w!(CompareOperation, ?op),
            CopyItem { index } => w!(CopyItem, index),
            Pop => w!(Pop),
            Swap { index } => w!(Swap, index),
            // ToBool => w!(ToBool),
            Rotate2 => w!(Rotate2),
            Rotate3 => w!(Rotate3),
            Duplicate => w!(Duplicate),
            Duplicate2 => w!(Duplicate2),
            GetIter => w!(GetIter),
            // GET_LEN
            GetLen => w!(GetLen),
            Continue { target } => w!(Continue, target),
            Break { target } => w!(Break, target),
            Jump { target } => w!(Jump, target),
            JumpIfTrue { target } => w!(JumpIfTrue, target),
            JumpIfFalse { target } => w!(JumpIfFalse, target),
            JumpIfTrueOrPop { target } => w!(JumpIfTrueOrPop, target),
            JumpIfFalseOrPop { target } => w!(JumpIfFalseOrPop, target),
            MakeFunction(flags) => w!(MakeFunction, ?flags),
            CallFunctionPositional { nargs } => w!(CallFunctionPositional, nargs),
            CallFunctionKeyword { nargs } => w!(CallFunctionKeyword, nargs),
            CallFunctionEx { has_kwargs } => w!(CallFunctionEx, has_kwargs),
            LoadMethod { idx } => w!(LoadMethod, name = idx),
            CallMethodPositional { nargs } => w!(CallMethodPositional, nargs),
            CallMethodKeyword { nargs } => w!(CallMethodKeyword, nargs),
            CallMethodEx { has_kwargs } => w!(CallMethodEx, has_kwargs),
            ForIter { target } => w!(ForIter, target),
            ReturnValue => w!(ReturnValue),
            ReturnConst { idx } => fmt_const("ReturnConst", arg, f, idx),
            YieldValue => w!(YieldValue),
            YieldFrom => w!(YieldFrom),
            SetupAnnotation => w!(SetupAnnotation),
            SetupLoop => w!(SetupLoop),
            SetupExcept { handler } => w!(SetupExcept, handler),
            SetupFinally { handler } => w!(SetupFinally, handler),
            EnterFinally => w!(EnterFinally),
            EndFinally => w!(EndFinally),
            SetupWith { end } => w!(SetupWith, end),
            WithCleanupStart => w!(WithCleanupStart),
            WithCleanupFinish => w!(WithCleanupFinish),
            BeforeAsyncWith => w!(BeforeAsyncWith),
            SetupAsyncWith { end } => w!(SetupAsyncWith, end),
            PopBlock => w!(PopBlock),
            Raise { kind } => w!(Raise, ?kind),
            BuildString { size } => w!(BuildString, size),
            BuildTuple { size } => w!(BuildTuple, size),
            BuildTupleFromTuples { size } => w!(BuildTupleFromTuples, size),
            BuildTupleFromIter => w!(BuildTupleFromIter),
            BuildList { size } => w!(BuildList, size),
            BuildListFromTuples { size } => w!(BuildListFromTuples, size),
            BuildSet { size } => w!(BuildSet, size),
            BuildSetFromTuples { size } => w!(BuildSetFromTuples, size),
            BuildMap { size } => w!(BuildMap, size),
            BuildMapForCall { size } => w!(BuildMapForCall, size),
            DictUpdate => w!(DictUpdate),
            BuildSlice { step } => w!(BuildSlice, step),
            ListAppend { i } => w!(ListAppend, i),
            SetAdd { i } => w!(SetAdd, i),
            MapAdd { i } => w!(MapAdd, i),
            PrintExpr => w!(PrintExpr),
            LoadBuildClass => w!(LoadBuildClass),
            UnpackSequence { size } => w!(UnpackSequence, size),
            UnpackEx { args } => w!(UnpackEx, args),
            FormatValue { conversion } => w!(FormatValue, ?conversion),
            PopException => w!(PopException),
            Reverse { amount } => w!(Reverse, amount),
            GetAwaitable => w!(GetAwaitable),
            GetAIter => w!(GetAIter),
            GetANext => w!(GetANext),
            EndAsyncFor => w!(EndAsyncFor),
            MatchMapping => w!(MatchMapping),
            MatchSequence => w!(MatchSequence),
            MatchKeys => w!(MatchKeys),
            MatchClass(arg) => w!(MatchClass, arg),
            ExtendedArg => w!(ExtendedArg, Arg::<u32>::marker()),
            TypeVar => w!(TypeVar),
            TypeVarWithBound => w!(TypeVarWithBound),
            TypeVarWithConstraint => w!(TypeVarWithConstraint),
            TypeAlias => w!(TypeAlias),
            ParamSpec => w!(ParamSpec),
            TypeVarTuple => w!(TypeVarTuple),
        }
    }
}

pub trait InstrDisplayContext {
    type Constant: Constant;
    fn get_constant(&self, i: usize) -> &Self::Constant;
    fn get_name(&self, i: usize) -> &str;
    fn get_varname(&self, i: usize) -> &str;
    fn get_cell_name(&self, i: usize) -> &str;
}

impl<C: Constant> InstrDisplayContext for CodeObject<C> {
    type Constant = C;
    fn get_constant(&self, i: usize) -> &C {
        &self.constants[i]
    }
    fn get_name(&self, i: usize) -> &str {
        self.names[i].as_ref()
    }
    fn get_varname(&self, i: usize) -> &str {
        self.varnames[i].as_ref()
    }
    fn get_cell_name(&self, i: usize) -> &str {
        self.cellvars
            .get(i)
            .unwrap_or_else(|| &self.freevars[i - self.cellvars.len()])
            .as_ref()
    }
}

impl fmt::Display for ConstantData {
    fn fmt(&self, f: &mut fmt::Formatter<'_>) -> fmt::Result {
        self.borrow_constant().fmt_display(f)
    }
}

impl<C: Constant> fmt::Debug for CodeObject<C> {
    fn fmt(&self, f: &mut fmt::Formatter<'_>) -> fmt::Result {
        write!(
            f,
            "<code object {} at ??? file {:?}, line {}>",
            self.obj_name.as_ref(),
            self.source_path.as_ref(),
            self.first_line_number.map_or(-1, |x| x.get() as i32)
        )
    }
}<|MERGE_RESOLUTION|>--- conflicted
+++ resolved
@@ -174,7 +174,7 @@
 
     /// Returns how many CodeUnits a instruction with this op_arg will be encoded as
     #[inline]
-    pub const fn instr_size(self) -> usize {
+    pub fn instr_size(self) -> usize {
         (self.0 > 0xff) as usize + (self.0 > 0xff_ff) as usize + (self.0 > 0xff_ff_ff) as usize + 1
     }
 
@@ -214,7 +214,7 @@
         OpArg(self.state)
     }
     #[inline(always)]
-    pub const fn reset(&mut self) {
+    pub fn reset(&mut self) {
         self.state = 0
     }
 }
@@ -280,13 +280,8 @@
 
 impl<T: OpArgType> Arg<T> {
     #[inline]
-<<<<<<< HEAD
-    pub const fn marker() -> Self {
-        Arg(PhantomData)
-=======
     pub fn marker() -> Self {
         Self(PhantomData)
->>>>>>> 5b20bb85
     }
     #[inline]
     pub fn new(arg: T) -> (Self, OpArg) {
@@ -665,7 +660,7 @@
 const _: () = assert!(mem::size_of::<CodeUnit>() == 2);
 
 impl CodeUnit {
-    pub const fn new(op: Instruction, arg: OpArgByte) -> Self {
+    pub fn new(op: Instruction, arg: OpArgByte) -> Self {
         Self { op, arg }
     }
 }
@@ -1155,7 +1150,7 @@
 impl Instruction {
     /// Gets the label stored inside this instruction, if it exists
     #[inline]
-    pub const fn label_arg(&self) -> Option<Arg<Label>> {
+    pub fn label_arg(&self) -> Option<Arg<Label>> {
         match self {
             Jump { target: l }
             | JumpIfTrue { target: l }
@@ -1182,7 +1177,7 @@
     /// let jump_inst = Instruction::Jump { target: Arg::marker() };
     /// assert!(jump_inst.unconditional_branch())
     /// ```
-    pub const fn unconditional_branch(&self) -> bool {
+    pub fn unconditional_branch(&self) -> bool {
         matches!(
             self,
             Jump { .. }
