--- conflicted
+++ resolved
@@ -8,14 +8,10 @@
 #![deny(clippy::cast_possible_truncation)]
 
 use crate::{
-    IndexSet,
+    IndexSet, ToPythonName,
     error::{CodegenError, CodegenErrorType},
     ir,
     symboltable::{self, SymbolFlags, SymbolScope, SymbolTable},
-<<<<<<< HEAD
-    IndexSet, ToPythonName,
-=======
->>>>>>> a5965681
 };
 use itertools::Itertools;
 use malachite_bigint::BigInt;
@@ -34,16 +30,8 @@
 use ruff_text_size::{Ranged, TextRange};
 // use rustpython_ast::located::{self as located_ast, Located};
 use rustpython_compiler_core::{
-<<<<<<< HEAD
+    Mode,
     bytecode::{self, Arg as OpArgMarker, CodeObject, ConstantData, Instruction, OpArg, OpArgType},
-    Mode,
-=======
-    Mode,
-    bytecode::{
-        self, Arg as OpArgMarker, CodeObject, ComparisonOperator, ConstantData, Instruction, OpArg,
-        OpArgType,
-    },
->>>>>>> a5965681
 };
 use rustpython_compiler_source::SourceCode;
 // use rustpython_parser_core::source_code::{LineNumber, SourceLocation};
@@ -124,7 +112,7 @@
 /// Compile an Mod produced from ruff parser
 pub fn compile_top(
     ast: ruff_python_ast::Mod,
-    source_code: SourceCode,
+    source_code: SourceCode<'_>,
     mode: Mode,
     opts: CompileOpts,
 ) -> CompileResult<CodeObject> {
@@ -141,7 +129,7 @@
 /// Compile a standard Python program to bytecode
 pub fn compile_program(
     ast: &ModModule,
-    source_code: SourceCode,
+    source_code: SourceCode<'_>,
     opts: CompileOpts,
 ) -> CompileResult<CodeObject> {
     let symbol_table = SymbolTable::scan_program(ast, source_code.clone())
@@ -156,7 +144,7 @@
 /// Compile a Python program to bytecode for the context of a REPL
 pub fn compile_program_single(
     ast: &ModModule,
-    source_code: SourceCode,
+    source_code: SourceCode<'_>,
     opts: CompileOpts,
 ) -> CompileResult<CodeObject> {
     let symbol_table = SymbolTable::scan_program(ast, source_code.clone())
@@ -170,7 +158,7 @@
 
 pub fn compile_block_expression(
     ast: &ModModule,
-    source_code: SourceCode,
+    source_code: SourceCode<'_>,
     opts: CompileOpts,
 ) -> CompileResult<CodeObject> {
     let symbol_table = SymbolTable::scan_program(ast, source_code.clone())
@@ -184,7 +172,7 @@
 
 pub fn compile_expression(
     ast: &ModExpression,
-    source_code: SourceCode,
+    source_code: SourceCode<'_>,
     opts: CompileOpts,
 ) -> CompileResult<CodeObject> {
     let symbol_table = SymbolTable::scan_expr(ast, source_code.clone())
@@ -985,13 +973,8 @@
                     self.compile_delete(element)?;
                 }
             }
-<<<<<<< HEAD
             Expr::BinOp(_) | Expr::UnaryOp(_) => {
-                return Err(self.error(CodegenErrorType::Delete("expression")))
-=======
-            located_ast::Expr::BinOp(_) | located_ast::Expr::UnaryOp(_) => {
                 return Err(self.error(CodegenErrorType::Delete("expression")));
->>>>>>> a5965681
             }
             _ => return Err(self.error(CodegenErrorType::Delete(expression.python_name()))),
         }
@@ -3596,7 +3579,6 @@
 #[cfg(test)]
 mod tests {
     use super::*;
-<<<<<<< HEAD
     use ruff_python_ast::*;
 
     /// Test if the compiler can correctly identify fstrings containing an `await` expression.
@@ -3701,9 +3683,6 @@
 #[cfg(test)]
 mod tests {
     use super::*;
-    use rustpython_parser::ast::Suite;
-=======
->>>>>>> a5965681
     use rustpython_parser::Parse;
     use rustpython_parser::ast::Suite;
     use rustpython_parser_core::source_code::LinearLocator;
