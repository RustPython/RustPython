--- conflicted
+++ resolved
@@ -282,13 +282,8 @@
 }
 
 impl PatternContext {
-<<<<<<< HEAD
-    pub const fn new() -> Self {
-        PatternContext {
-=======
     pub fn new() -> Self {
         Self {
->>>>>>> 5b20bb85
             stores: Vec::new(),
             allow_irrefutable: false,
             fail_pop: Vec::new(),
@@ -4123,7 +4118,7 @@
         code.current_block = block;
     }
 
-    const fn set_source_range(&mut self, range: TextRange) {
+    fn set_source_range(&mut self, range: TextRange) {
         self.current_source_range = range;
     }
 
