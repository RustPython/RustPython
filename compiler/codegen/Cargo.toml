--- conflicted
+++ resolved
@@ -10,14 +10,9 @@
 
 
 [dependencies]
-<<<<<<< HEAD
 # rustpython-ast = { workspace = true, features=["unparse", "constant-optimization"] }
+rustpython-common = { workspace = true }
 # rustpython-parser-core = { workspace = true }
-=======
-rustpython-ast = { workspace = true, features=["unparse", "constant-optimization"] }
-rustpython-common = { workspace = true }
-rustpython-parser-core = { workspace = true }
->>>>>>> 2721f2de
 rustpython-compiler-core = { workspace = true }
 rustpython-compiler-source = {workspace = true }
 ruff_python_parser = { workspace = true }
