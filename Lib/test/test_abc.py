--- conflicted
+++ resolved
@@ -149,7 +149,6 @@
             self.assertEqual(D.foo(), 4)
             self.assertEqual(D().foo(), 4)
 
-<<<<<<< HEAD
         # TODO: RUSTPYTHON
         @unittest.expectedFailure
         def test_object_new_with_one_abstractmethod(self):
@@ -175,8 +174,6 @@
 
         # TODO: RUSTPYTHON
         @unittest.expectedFailure
-=======
->>>>>>> 33281847
         def test_abstractmethod_integration(self):
             for abstractthing in [abc.abstractmethod, abc.abstractproperty,
                                   abc.abstractclassmethod,
