--- conflicted
+++ resolved
@@ -2804,13 +2804,6 @@
             flags: opts.flags,
         };
 
-<<<<<<< HEAD
-        let host = opts.host.as_ref().map(|s| s.as_str());
-        let port = opts.port.as_ref().map(|p| -> alloc::borrow::Cow<'_, str> {
-            match p {
-                Either::A(s) => s.as_str().into(),
-                Either::B(i) => i.to_string().into(),
-=======
         // Encode host using IDNA encoding
         let host_encoded: Option<String> = match opts.host.as_ref() {
             Some(s) => {
@@ -2818,10 +2811,9 @@
                     vm.state
                         .codec_registry
                         .encode_text(s.to_owned(), "idna", None, vm)?;
-                let host_str = std::str::from_utf8(encoded.as_bytes())
+                let host_str = core::str::from_utf8(encoded.as_bytes())
                     .map_err(|_| vm.new_runtime_error("idna output is not utf8".to_owned()))?;
                 Some(host_str.to_owned())
->>>>>>> 2f4ca509
             }
             None => None,
         };
