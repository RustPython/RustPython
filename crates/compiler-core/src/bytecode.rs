--- conflicted
+++ resolved
@@ -660,142 +660,6 @@
     Continue {
         target: Arg<Label>,
     },
-    CopyItem {
-        index: Arg<u32>,
-    },
-    DeleteAttr {
-        idx: Arg<NameIdx>,
-    },
-    DeleteDeref(Arg<NameIdx>),
-    DeleteFast(Arg<NameIdx>),
-    DeleteGlobal(Arg<NameIdx>),
-    DeleteLocal(Arg<NameIdx>),
-    DeleteSubscript,
-    DictUpdate {
-        index: Arg<u32>,
-    },
-    EndAsyncFor,
-
-    /// Marker bytecode for the end of a finally sequence.
-    /// When this bytecode is executed, the eval loop does one of those things:
-    /// - Continue at a certain bytecode position
-    /// - Propagate the exception
-    /// - Return from a function
-    /// - Do nothing at all, just continue
-    EndFinally,
-
-    /// Enter a finally block, without returning, excepting, just because we are there.
-    EnterFinally,
-    ExtendedArg,
-    ForIter {
-        target: Arg<Label>,
-    },
-    FormatValue {
-        conversion: Arg<ConversionFlag>,
-    },
-    GetAIter,
-    GetANext,
-    GetAwaitable,
-    GetIter,
-    GetLen,
-    /// from ... import ...
-    ImportFrom {
-        idx: Arg<NameIdx>,
-    },
-    /// Importing without name
-    ImportNameless,
-    /// Importing by name
-    ImportName {
-        idx: Arg<NameIdx>,
-    },
-    /// Performs `is` comparison, or `is not` if `invert` is 1.
-    IsOp(Arg<Invert>),
-    /// Peek at the top of the stack, and jump if this value is false.
-    /// Otherwise, pop top of stack.
-    JumpIfFalseOrPop {
-        target: Arg<Label>,
-    },
-    /// Performs exception matching for except.
-    /// Tests whether the STACK[-2] is an exception matching STACK[-1].
-    /// Pops STACK[-1] and pushes the boolean result of the test.
-    JumpIfNotExcMatch(Arg<Label>),
-    /// Peek at the top of the stack, and jump if this value is true.
-    /// Otherwise, pop top of stack.
-    JumpIfTrueOrPop {
-        target: Arg<Label>,
-    },
-    Jump {
-        target: Arg<Label>,
-    },
-    ListAppend {
-        i: Arg<u32>,
-    },
-    LoadAttr {
-        idx: Arg<NameIdx>,
-    },
-    LoadBuildClass,
-    LoadClassDeref(Arg<NameIdx>),
-    LoadClosure(Arg<NameIdx>),
-    LoadConst {
-        /// index into constants vec
-        idx: Arg<u32>,
-    },
-    LoadDeref(Arg<NameIdx>),
-    LoadFast(Arg<NameIdx>),
-    LoadGlobal(Arg<NameIdx>),
-    LoadMethod {
-        idx: Arg<NameIdx>,
-    },
-    LoadNameAny(Arg<NameIdx>),
-    MakeFunction,
-    MapAdd {
-        i: Arg<u32>,
-    },
-    MatchClass(Arg<u32>),
-    MatchKeys,
-    MatchMapping,
-    MatchSequence,
-    Nop,
-    Pop,
-    PopBlock,
-    PopException,
-    /// Pop the top of the stack, and jump if this value is false.
-    PopJumpIfFalse {
-        target: Arg<Label>,
-    },
-    /// Pop the top of the stack, and jump if this value is true.
-    PopJumpIfTrue {
-        target: Arg<Label>,
-    },
-
-    PrintExpr,
-    Raise {
-        kind: Arg<RaiseKind>,
-    },
-
-    /// Resume execution (e.g., at function start, after yield, etc.)
-    Resume {
-        arg: Arg<u32>,
-    },
-    ReturnConst {
-        idx: Arg<u32>,
-    },
-    ReturnValue,
-    Reverse {
-        amount: Arg<u32>,
-    },
-    SetAdd {
-        i: Arg<u32>,
-    },
-    SetFunctionAttribute {
-        attr: Arg<MakeFunctionFlags>,
-    },
-
-    SetupAnnotation,
-    SetupAsyncWith {
-        end: Arg<Label>,
-    },
-<<<<<<< HEAD
     /// Convert value to a string, depending on `oparg`:
     ///
     /// ```python
@@ -807,6 +671,34 @@
     /// Used for implementing formatted string literals (f-strings).
     ConvertValue {
         oparg: Arg<ConvertValueOparg>,
+    },
+    CopyItem {
+        index: Arg<u32>,
+    },
+    DeleteAttr {
+        idx: Arg<NameIdx>,
+    },
+    DeleteDeref(Arg<NameIdx>),
+    DeleteFast(Arg<NameIdx>),
+    DeleteGlobal(Arg<NameIdx>),
+    DeleteLocal(Arg<NameIdx>),
+    DeleteSubscript,
+    DictUpdate {
+        index: Arg<u32>,
+    },
+    EndAsyncFor,
+    /// Marker bytecode for the end of a finally sequence.
+    /// When this bytecode is executed, the eval loop does one of those things:
+    /// - Continue at a certain bytecode position
+    /// - Propagate the exception
+    /// - Return from a function
+    /// - Do nothing at all, just continue
+    EndFinally,
+    /// Enter a finally block, without returning, excepting, just because we are there.
+    EnterFinally,
+    ExtendedArg,
+    ForIter {
+        target: Arg<Label>,
     },
     /// Formats the value on top of stack:
     ///
@@ -829,22 +721,115 @@
     ///
     /// Used for implementing formatted string literals (f-strings).
     FormatWithSpec,
+    GetAIter,
+    GetANext,
+    GetAwaitable,
+    GetIter,
+    GetLen,
+    /// from ... import ...
+    ImportFrom {
+        idx: Arg<NameIdx>,
+    },
+    /// Importing without name
+    ImportNameless,
+    /// Importing by name
+    ImportName {
+        idx: Arg<NameIdx>,
+    },
+    /// Performs `is` comparison, or `is not` if `invert` is 1.
+    IsOp(Arg<Invert>),
+    /// Peek at the top of the stack, and jump if this value is false.
+    /// Otherwise, pop top of stack.
+    JumpIfFalseOrPop {
+        target: Arg<Label>,
+    },
+    /// Performs exception matching for except.
+    /// Tests whether the STACK[-2] is an exception matching STACK[-1].
+    /// Pops STACK[-1] and pushes the boolean result of the test.
+    JumpIfNotExcMatch(Arg<Label>),
+    /// Peek at the top of the stack, and jump if this value is true.
+    /// Otherwise, pop top of stack.
+    JumpIfTrueOrPop {
+        target: Arg<Label>,
+    },
+    Jump {
+        target: Arg<Label>,
+    },
+    ListAppend {
+        i: Arg<u32>,
+    },
+    LoadAttr {
+        idx: Arg<NameIdx>,
+    },
+    LoadBuildClass,
+    LoadClassDeref(Arg<NameIdx>),
+    LoadClosure(Arg<NameIdx>),
+    LoadConst {
+        /// index into constants vec
+        idx: Arg<u32>,
+    },
+    LoadDeref(Arg<NameIdx>),
+    LoadFast(Arg<NameIdx>),
+    LoadGlobal(Arg<NameIdx>),
+    LoadMethod {
+        idx: Arg<NameIdx>,
+    },
+    LoadNameAny(Arg<NameIdx>),
+    MakeFunction,
+    MapAdd {
+        i: Arg<u32>,
+    },
+    MatchClass(Arg<u32>),
+    MatchKeys,
+    MatchMapping,
+    MatchSequence,
+    Nop,
+    Pop,
+    PopBlock,
     PopException,
+    /// Pop the top of the stack, and jump if this value is false.
+    PopJumpIfFalse {
+        target: Arg<Label>,
+    },
+    /// Pop the top of the stack, and jump if this value is true.
+    PopJumpIfTrue {
+        target: Arg<Label>,
+    },
+    PrintExpr,
+    Raise {
+        kind: Arg<RaiseKind>,
+    },
+    /// Resume execution (e.g., at function start, after yield, etc.)
+    Resume {
+        arg: Arg<u32>,
+    },
+    ReturnConst {
+        idx: Arg<u32>,
+    },
+    ReturnValue,
     Reverse {
         amount: Arg<u32>,
-=======
+    },
+    SetAdd {
+        i: Arg<u32>,
+    },
+    SetFunctionAttribute {
+        attr: Arg<MakeFunctionFlags>,
+    },
+    SetupAnnotation,
+    SetupAsyncWith {
+        end: Arg<Label>,
+    },
 
     SetupExcept {
         handler: Arg<Label>,
     },
-
     /// Setup a finally handler, which will be called whenever one of this events occurs:
     /// - the block is popped
     /// - the function returns
     /// - an exception is returned
     SetupFinally {
         handler: Arg<Label>,
->>>>>>> d287d1e0
     },
     SetupLoop,
     SetupWith {
@@ -1883,17 +1868,17 @@
             BinaryOp { op } => write!(f, "{:pad$}({})", "BINARY_OP", op.get(arg)),
             BinarySubscript => w!(BinarySubscript),
             Break { target } => w!(Break, target),
+            BuildList { size } => w!(BuildList, size),
             BuildListFromTuples { size } => w!(BuildListFromTuples, size),
-            BuildList { size } => w!(BuildList, size),
+            BuildMap { size } => w!(BuildMap, size),
             BuildMapForCall { size } => w!(BuildMapForCall, size),
-            BuildMap { size } => w!(BuildMap, size),
+            BuildSet { size } => w!(BuildSet, size),
             BuildSetFromTuples { size } => w!(BuildSetFromTuples, size),
-            BuildSet { size } => w!(BuildSet, size),
             BuildSlice { argc } => w!(BuildSlice, ?argc),
             BuildString { size } => w!(BuildString, size),
+            BuildTuple { size } => w!(BuildTuple, size),
             BuildTupleFromIter => w!(BuildTupleFromIter),
             BuildTupleFromTuples { size } => w!(BuildTupleFromTuples, size),
-            BuildTuple { size } => w!(BuildTuple, size),
             CallFunctionEx { has_kwargs } => w!(CallFunctionEx, has_kwargs),
             CallFunctionKeyword { nargs } => w!(CallFunctionKeyword, nargs),
             CallFunctionPositional { nargs } => w!(CallFunctionPositional, nargs),
@@ -1905,6 +1890,7 @@
             CompareOperation { op } => w!(CompareOperation, ?op),
             ContainsOp(inv) => w!(CONTAINS_OP, ?inv),
             Continue { target } => w!(Continue, target),
+            ConvertValue { oparg } => write!(f, "{:pad$}{}", "CONVERT_VALUE", oparg.get(arg)),
             CopyItem { index } => w!(CopyItem, index),
             DeleteAttr { idx } => w!(DeleteAttr, name = idx),
             DeleteDeref(idx) => w!(DeleteDeref, cell_name = idx),
@@ -1918,20 +1904,21 @@
             EnterFinally => w!(EnterFinally),
             ExtendedArg => w!(ExtendedArg, Arg::<u32>::marker()),
             ForIter { target } => w!(ForIter, target),
-            FormatValue { conversion } => w!(FormatValue, ?conversion),
+            FormatSimple => w!(FORMAT_SIMPLE),
+            FormatWithSpec => w!(FORMAT_WITH_SPEC),
             GetAIter => w!(GetAIter),
             GetANext => w!(GetANext),
             GetAwaitable => w!(GetAwaitable),
             GetIter => w!(GetIter),
             GetLen => w!(GetLen),
             ImportFrom { idx } => w!(ImportFrom, name = idx),
+            ImportName { idx } => w!(ImportName, name = idx),
             ImportNameless => w!(ImportNameless),
-            ImportName { idx } => w!(ImportName, name = idx),
             IsOp(inv) => w!(IS_OP, ?inv),
+            Jump { target } => w!(Jump, target),
             JumpIfFalseOrPop { target } => w!(JumpIfFalseOrPop, target),
             JumpIfNotExcMatch(target) => w!(JUMP_IF_NOT_EXC_MATCH, target),
             JumpIfTrueOrPop { target } => w!(JumpIfTrueOrPop, target),
-            Jump { target } => w!(Jump, target),
             ListAppend { i } => w!(ListAppend, i),
             LoadAttr { idx } => w!(LoadAttr, name = idx),
             LoadBuildClass => w!(LoadBuildClass),
@@ -1969,47 +1956,6 @@
             SetupFinally { handler } => w!(SetupFinally, handler),
             SetupLoop => w!(SetupLoop),
             SetupWith { end } => w!(SetupWith, end),
-<<<<<<< HEAD
-            WithCleanupStart => w!(WithCleanupStart),
-            WithCleanupFinish => w!(WithCleanupFinish),
-            BeforeAsyncWith => w!(BeforeAsyncWith),
-            SetupAsyncWith { end } => w!(SetupAsyncWith, end),
-            PopBlock => w!(PopBlock),
-            Raise { kind } => w!(Raise, ?kind),
-            BuildString { size } => w!(BuildString, size),
-            BuildTuple { size } => w!(BuildTuple, size),
-            BuildTupleFromTuples { size } => w!(BuildTupleFromTuples, size),
-            BuildTupleFromIter => w!(BuildTupleFromIter),
-            BuildList { size } => w!(BuildList, size),
-            BuildListFromTuples { size } => w!(BuildListFromTuples, size),
-            BuildSet { size } => w!(BuildSet, size),
-            BuildSetFromTuples { size } => w!(BuildSetFromTuples, size),
-            BuildMap { size } => w!(BuildMap, size),
-            BuildMapForCall { size } => w!(BuildMapForCall, size),
-            DictUpdate { index } => w!(DictUpdate, index),
-            BuildSlice { argc } => w!(BuildSlice, ?argc),
-            ListAppend { i } => w!(ListAppend, i),
-            SetAdd { i } => w!(SetAdd, i),
-            MapAdd { i } => w!(MapAdd, i),
-            PrintExpr => w!(PrintExpr),
-            ConvertValue { oparg } => write!(f, "{:pad$}{}", "CONVERT_VALUE", oparg.get(arg)),
-            FormatSimple => w!(FORMAT_SIMPLE),
-            FormatWithSpec => w!(FORMAT_WITH_SPEC),
-            LoadBuildClass => w!(LoadBuildClass),
-            UnpackSequence { size } => w!(UnpackSequence, size),
-            UnpackEx { args } => w!(UnpackEx, args),
-            PopException => w!(PopException),
-            Reverse { amount } => w!(Reverse, amount),
-            GetAwaitable => w!(GetAwaitable),
-            GetAIter => w!(GetAIter),
-            GetANext => w!(GetANext),
-            EndAsyncFor => w!(EndAsyncFor),
-            MatchMapping => w!(MatchMapping),
-            MatchSequence => w!(MatchSequence),
-            MatchKeys => w!(MatchKeys),
-            MatchClass(arg) => w!(MatchClass, arg),
-            ExtendedArg => w!(ExtendedArg, Arg::<u32>::marker()),
-=======
             StoreAttr { idx } => w!(StoreAttr, name = idx),
             StoreDeref(idx) => w!(StoreDeref, cell_name = idx),
             StoreFast(idx) => w!(StoreFast, varname = idx),
@@ -2026,7 +1972,6 @@
             WithCleanupStart => w!(WithCleanupStart),
             YieldFrom => w!(YieldFrom),
             YieldValue => w!(YieldValue),
->>>>>>> d287d1e0
         }
     }
 }
