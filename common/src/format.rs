use crate::{float_ops, str::BorrowedStr};
use float_ops::Case;
use itertools::{Itertools, PeekingNext};
use num_bigint::{BigInt, Sign};
use num_traits::{cast::ToPrimitive, Signed};
use std::{cmp, str::FromStr};

trait FormatParse {
    fn parse(text: &str) -> (Option<Self>, &str)
    where
        Self: Sized;
}

#[derive(Debug, Copy, Clone, PartialEq)]
pub enum FormatConversion {
    Str,
    Repr,
    Ascii,
    Bytes,
}

impl FormatParse for FormatConversion {
    fn parse(text: &str) -> (Option<Self>, &str) {
        let Some(conversion) = Self::from_string(text) else {
            return (None, text);
        };
        let mut chars = text.chars();
        chars.next(); // Consume the bang
        chars.next(); // Consume one r,s,a char
        (Some(conversion), chars.as_str())
    }
}

impl FormatConversion {
    pub fn from_char(c: char) -> Option<FormatConversion> {
        match c {
            's' => Some(FormatConversion::Str),
            'r' => Some(FormatConversion::Repr),
            'a' => Some(FormatConversion::Ascii),
            'b' => Some(FormatConversion::Bytes),
            _ => None,
        }
    }

    fn from_string(text: &str) -> Option<FormatConversion> {
        let mut chars = text.chars();
        if chars.next() != Some('!') {
            return None;
        }

        FormatConversion::from_char(chars.next()?)
    }
}

#[derive(Debug, Copy, Clone, PartialEq)]
pub enum FormatAlign {
    Left,
    Right,
    AfterSign,
    Center,
}

impl FormatAlign {
    fn from_char(c: char) -> Option<FormatAlign> {
        match c {
            '<' => Some(FormatAlign::Left),
            '>' => Some(FormatAlign::Right),
            '=' => Some(FormatAlign::AfterSign),
            '^' => Some(FormatAlign::Center),
            _ => None,
        }
    }
}

impl FormatParse for FormatAlign {
    fn parse(text: &str) -> (Option<Self>, &str) {
        let mut chars = text.chars();
        if let Some(maybe_align) = chars.next().and_then(Self::from_char) {
            (Some(maybe_align), chars.as_str())
        } else {
            (None, text)
        }
    }
}

#[derive(Debug, Copy, Clone, PartialEq)]
pub enum FormatSign {
    Plus,
    Minus,
    MinusOrSpace,
}

impl FormatParse for FormatSign {
    fn parse(text: &str) -> (Option<Self>, &str) {
        let mut chars = text.chars();
        match chars.next() {
            Some('-') => (Some(Self::Minus), chars.as_str()),
            Some('+') => (Some(Self::Plus), chars.as_str()),
            Some(' ') => (Some(Self::MinusOrSpace), chars.as_str()),
            _ => (None, text),
        }
    }
}

#[derive(Debug, PartialEq)]
pub enum FormatGrouping {
    Comma,
    Underscore,
}

impl FormatParse for FormatGrouping {
    fn parse(text: &str) -> (Option<Self>, &str) {
        let mut chars = text.chars();
        match chars.next() {
            Some('_') => (Some(Self::Underscore), chars.as_str()),
            Some(',') => (Some(Self::Comma), chars.as_str()),
            _ => (None, text),
        }
    }
}

#[derive(Debug, PartialEq)]
pub enum FormatType {
    String,
    Binary,
    Character,
    Decimal,
    Octal,
    Number(Case),
    Hex(Case),
    Exponent(Case),
    GeneralFormat(Case),
    FixedPoint(Case),
    Percentage,
}

impl From<&FormatType> for char {
    fn from(from: &FormatType) -> char {
        match from {
            FormatType::String => 's',
            FormatType::Binary => 'b',
            FormatType::Character => 'c',
            FormatType::Decimal => 'd',
            FormatType::Octal => 'o',
            FormatType::Number(Case::Lower) => 'n',
            FormatType::Number(Case::Upper) => 'N',
            FormatType::Hex(Case::Lower) => 'x',
            FormatType::Hex(Case::Upper) => 'X',
            FormatType::Exponent(Case::Lower) => 'e',
            FormatType::Exponent(Case::Upper) => 'E',
            FormatType::GeneralFormat(Case::Lower) => 'g',
            FormatType::GeneralFormat(Case::Upper) => 'G',
            FormatType::FixedPoint(Case::Lower) => 'f',
            FormatType::FixedPoint(Case::Upper) => 'F',
            FormatType::Percentage => '%',
        }
    }
}

impl FormatParse for FormatType {
    fn parse(text: &str) -> (Option<Self>, &str) {
        let mut chars = text.chars();
        match chars.next() {
            Some('s') => (Some(Self::String), chars.as_str()),
            Some('b') => (Some(Self::Binary), chars.as_str()),
            Some('c') => (Some(Self::Character), chars.as_str()),
            Some('d') => (Some(Self::Decimal), chars.as_str()),
            Some('o') => (Some(Self::Octal), chars.as_str()),
            Some('n') => (Some(Self::Number(Case::Lower)), chars.as_str()),
            Some('N') => (Some(Self::Number(Case::Upper)), chars.as_str()),
            Some('x') => (Some(Self::Hex(Case::Lower)), chars.as_str()),
            Some('X') => (Some(Self::Hex(Case::Upper)), chars.as_str()),
            Some('e') => (Some(Self::Exponent(Case::Lower)), chars.as_str()),
            Some('E') => (Some(Self::Exponent(Case::Upper)), chars.as_str()),
            Some('f') => (Some(Self::FixedPoint(Case::Lower)), chars.as_str()),
            Some('F') => (Some(Self::FixedPoint(Case::Upper)), chars.as_str()),
            Some('g') => (Some(Self::GeneralFormat(Case::Lower)), chars.as_str()),
            Some('G') => (Some(Self::GeneralFormat(Case::Upper)), chars.as_str()),
            Some('%') => (Some(Self::Percentage), chars.as_str()),
            _ => (None, text),
        }
    }
}

#[derive(Debug, PartialEq)]
pub struct FormatSpec {
    conversion: Option<FormatConversion>,
    fill: Option<char>,
    align: Option<FormatAlign>,
    sign: Option<FormatSign>,
    alternate_form: bool,
    width: Option<usize>,
    grouping_option: Option<FormatGrouping>,
    precision: Option<usize>,
    format_type: Option<FormatType>,
}

fn get_num_digits(text: &str) -> usize {
    for (index, character) in text.char_indices() {
        if !character.is_ascii_digit() {
            return index;
        }
    }
    text.len()
}

fn parse_fill_and_align(text: &str) -> (Option<char>, Option<FormatAlign>, &str) {
    let char_indices: Vec<(usize, char)> = text.char_indices().take(3).collect();
    if char_indices.is_empty() {
        (None, None, text)
    } else if char_indices.len() == 1 {
        let (maybe_align, remaining) = FormatAlign::parse(text);
        (None, maybe_align, remaining)
    } else {
        let (maybe_align, remaining) = FormatAlign::parse(&text[char_indices[1].0..]);
        if maybe_align.is_some() {
            (Some(char_indices[0].1), maybe_align, remaining)
        } else {
            let (only_align, only_align_remaining) = FormatAlign::parse(text);
            (None, only_align, only_align_remaining)
        }
    }
}

fn parse_number(text: &str) -> Result<(Option<usize>, &str), FormatSpecError> {
    let num_digits: usize = get_num_digits(text);
    if num_digits == 0 {
        return Ok((None, text));
    }
    if let Ok(num) = text[..num_digits].parse::<usize>() {
        Ok((Some(num), &text[num_digits..]))
    } else {
        // NOTE: this condition is different from CPython
        Err(FormatSpecError::DecimalDigitsTooMany)
    }
}

fn parse_alternate_form(text: &str) -> (bool, &str) {
    let mut chars = text.chars();
    match chars.next() {
        Some('#') => (true, chars.as_str()),
        _ => (false, text),
    }
}

fn parse_zero(text: &str) -> (bool, &str) {
    let mut chars = text.chars();
    match chars.next() {
        Some('0') => (true, chars.as_str()),
        _ => (false, text),
    }
}

fn parse_precision(text: &str) -> Result<(Option<usize>, &str), FormatSpecError> {
    let mut chars = text.chars();
    Ok(match chars.next() {
        Some('.') => {
            let (size, remaining) = parse_number(chars.as_str())?;
            if let Some(size) = size {
                if size > i32::MAX as usize {
                    return Err(FormatSpecError::PrecisionTooBig);
                }
                (Some(size), remaining)
            } else {
                (None, text)
            }
        }
        _ => (None, text),
    })
}

impl FormatSpec {
    pub fn parse(text: &str) -> Result<Self, FormatSpecError> {
        // get_integer in CPython
        let (conversion, text) = FormatConversion::parse(text);
        let (mut fill, mut align, text) = parse_fill_and_align(text);
        let (sign, text) = FormatSign::parse(text);
        let (alternate_form, text) = parse_alternate_form(text);
        let (zero, text) = parse_zero(text);
        let (width, text) = parse_number(text)?;
        let (grouping_option, text) = FormatGrouping::parse(text);
        let (precision, text) = parse_precision(text)?;
        let (format_type, text) = FormatType::parse(text);
        if !text.is_empty() {
            return Err(FormatSpecError::InvalidFormatSpecifier);
        }

        if zero && fill.is_none() {
            fill.replace('0');
            align = align.or(Some(FormatAlign::AfterSign));
        }

        Ok(FormatSpec {
            conversion,
            fill,
            align,
            sign,
            alternate_form,
            width,
            grouping_option,
            precision,
            format_type,
        })
    }

    fn compute_fill_string(fill_char: char, fill_chars_needed: i32) -> String {
        (0..fill_chars_needed)
            .map(|_| fill_char)
            .collect::<String>()
    }

    fn add_magnitude_separators_for_char(
        magnitude_str: String,
        inter: i32,
        sep: char,
        disp_digit_cnt: i32,
    ) -> String {
        // Don't add separators to the floating decimal point of numbers
        let mut parts = magnitude_str.splitn(2, '.');
        let magnitude_int_str = parts.next().unwrap().to_string();
        let dec_digit_cnt = magnitude_str.len() as i32 - magnitude_int_str.len() as i32;
        let int_digit_cnt = disp_digit_cnt - dec_digit_cnt;
        let mut result = FormatSpec::separate_integer(magnitude_int_str, inter, sep, int_digit_cnt);
        if let Some(part) = parts.next() {
            result.push_str(&format!(".{part}"))
        }
        result
    }

    fn separate_integer(
        magnitude_str: String,
        inter: i32,
        sep: char,
        disp_digit_cnt: i32,
    ) -> String {
        let magnitude_len = magnitude_str.len() as i32;
        let offset = (disp_digit_cnt % (inter + 1) == 0) as i32;
        let disp_digit_cnt = disp_digit_cnt + offset;
        let pad_cnt = disp_digit_cnt - magnitude_len;
        let sep_cnt = disp_digit_cnt / (inter + 1);
        let diff = pad_cnt - sep_cnt;
        if pad_cnt > 0 && diff > 0 {
            // separate with 0 padding
            let padding = "0".repeat(diff as usize);
            let padded_num = format!("{padding}{magnitude_str}");
            FormatSpec::insert_separator(padded_num, inter, sep, sep_cnt)
        } else {
            // separate without padding
            let sep_cnt = (magnitude_len - 1) / inter;
            FormatSpec::insert_separator(magnitude_str, inter, sep, sep_cnt)
        }
    }

    fn insert_separator(mut magnitude_str: String, inter: i32, sep: char, sep_cnt: i32) -> String {
        let magnitude_len = magnitude_str.len() as i32;
        for i in 1..sep_cnt + 1 {
            magnitude_str.insert((magnitude_len - inter * i) as usize, sep);
        }
        magnitude_str
    }

    fn validate_format(&self, default_format_type: FormatType) -> Result<(), FormatSpecError> {
        let format_type = self.format_type.as_ref().unwrap_or(&default_format_type);
        match (&self.grouping_option, format_type) {
            (
                Some(FormatGrouping::Comma),
                FormatType::String
                | FormatType::Character
                | FormatType::Binary
                | FormatType::Octal
                | FormatType::Hex(_)
                | FormatType::Number(_),
            ) => {
                let ch = char::from(format_type);
                Err(FormatSpecError::UnspecifiedFormat(',', ch))
            }
            (
                Some(FormatGrouping::Underscore),
                FormatType::String | FormatType::Character | FormatType::Number(_),
            ) => {
                let ch = char::from(format_type);
                Err(FormatSpecError::UnspecifiedFormat('_', ch))
            }
            _ => Ok(()),
        }
    }

    fn get_separator_interval(&self) -> usize {
        match self.format_type {
            Some(FormatType::Binary | FormatType::Octal | FormatType::Hex(_)) => 4,
            Some(FormatType::Decimal | FormatType::Number(_) | FormatType::FixedPoint(_)) => 3,
            None => 3,
            _ => panic!("Separators only valid for numbers!"),
        }
    }

    fn add_magnitude_separators(&self, magnitude_str: String, prefix: &str) -> String {
        match &self.grouping_option {
            Some(fg) => {
                let sep = match fg {
                    FormatGrouping::Comma => ',',
                    FormatGrouping::Underscore => '_',
                };
                let inter = self.get_separator_interval().try_into().unwrap();
                let magnitude_len = magnitude_str.len();
                let width = self.width.unwrap_or(magnitude_len) as i32 - prefix.len() as i32;
                let disp_digit_cnt = cmp::max(width, magnitude_len as i32);
                FormatSpec::add_magnitude_separators_for_char(
                    magnitude_str,
                    inter,
                    sep,
                    disp_digit_cnt,
                )
            }
            None => magnitude_str,
        }
    }

    pub fn format_bool(&self, input: bool) -> Result<String, FormatSpecError> {
<<<<<<< HEAD
        dbg!(&self.format_type);
=======
>>>>>>> e9ffa071
        let x = u8::from(input);
        let result: Result<String, FormatSpecError> = match &self.format_type {
            Some(FormatType::Decimal) => Ok(x.to_string()),
            None => {
                let first_letter = (input.to_string().as_bytes()[0] as char).to_uppercase();
                Ok(first_letter.collect::<String>() + &input.to_string()[1..])
            }
            _ => Err(FormatSpecError::InvalidFormatSpecifier),
        };
        result
    }

    pub fn format_float(&self, num: f64) -> Result<String, FormatSpecError> {
        self.validate_format(FormatType::FixedPoint(Case::Lower))?;
        let precision = self.precision.unwrap_or(6);
        let magnitude = num.abs();
        let raw_magnitude_str: Result<String, FormatSpecError> = match &self.format_type {
            Some(FormatType::FixedPoint(case)) => Ok(float_ops::format_fixed(
                precision,
                magnitude,
                *case,
                self.alternate_form,
            )),
            Some(FormatType::Decimal)
            | Some(FormatType::Binary)
            | Some(FormatType::Octal)
            | Some(FormatType::Hex(_))
            | Some(FormatType::String)
            | Some(FormatType::Character)
            | Some(FormatType::Number(Case::Upper)) => {
                let ch = char::from(self.format_type.as_ref().unwrap());
                Err(FormatSpecError::UnknownFormatCode(ch, "float"))
            }
            Some(FormatType::GeneralFormat(case)) | Some(FormatType::Number(case)) => {
                let precision = if precision == 0 { 1 } else { precision };
                Ok(float_ops::format_general(
                    precision,
                    magnitude,
                    *case,
                    self.alternate_form,
                    false,
                ))
            }
            Some(FormatType::Exponent(case)) => Ok(float_ops::format_exponent(
                precision,
                magnitude,
                *case,
                self.alternate_form,
            )),
            Some(FormatType::Percentage) => match magnitude {
                magnitude if magnitude.is_nan() => Ok("nan%".to_owned()),
                magnitude if magnitude.is_infinite() => Ok("inf%".to_owned()),
                _ => {
                    let result = format!("{:.*}", precision, magnitude * 100.0);
                    let point = float_ops::decimal_point_or_empty(precision, self.alternate_form);
                    Ok(format!("{result}{point}%"))
                }
            },
            None => match magnitude {
                magnitude if magnitude.is_nan() => Ok("nan".to_owned()),
                magnitude if magnitude.is_infinite() => Ok("inf".to_owned()),
                _ => match self.precision {
                    Some(_) => {
                        let precision = self.precision.unwrap_or(magnitude.to_string().len() - 1);
                        Ok(float_ops::format_general(
                            precision,
                            magnitude,
                            float_ops::Case::Lower,
                            self.alternate_form,
                            true,
                        ))
                    }
                    None => Ok(float_ops::to_string(magnitude)),
                },
            },
        };
        let format_sign = self.sign.unwrap_or(FormatSign::Minus);
        let sign_str = if num.is_sign_negative() && !num.is_nan() {
            "-"
        } else {
            match format_sign {
                FormatSign::Plus => "+",
                FormatSign::Minus => "",
                FormatSign::MinusOrSpace => " ",
            }
        };
        let magnitude_str = self.add_magnitude_separators(raw_magnitude_str?, sign_str);
        self.format_sign_and_align(
            unsafe { &BorrowedStr::from_ascii_unchecked(magnitude_str.as_bytes()) },
            sign_str,
            FormatAlign::Right,
        )
    }

    #[inline]
    fn format_int_radix(&self, magnitude: BigInt, radix: u32) -> Result<String, FormatSpecError> {
        match self.precision {
            Some(_) => Err(FormatSpecError::PrecisionNotAllowed),
            None => Ok(magnitude.to_str_radix(radix)),
        }
    }

    pub fn format_int(&self, num: &BigInt) -> Result<String, FormatSpecError> {
        self.validate_format(FormatType::Decimal)?;
        let magnitude = num.abs();
        let prefix = if self.alternate_form {
            match self.format_type {
                Some(FormatType::Binary) => "0b",
                Some(FormatType::Octal) => "0o",
                Some(FormatType::Hex(Case::Lower)) => "0x",
                Some(FormatType::Hex(Case::Upper)) => "0X",
                _ => "",
            }
        } else {
            ""
        };
        let raw_magnitude_str = match self.format_type {
            Some(FormatType::Binary) => self.format_int_radix(magnitude, 2),
            Some(FormatType::Decimal) => self.format_int_radix(magnitude, 10),
            Some(FormatType::Octal) => self.format_int_radix(magnitude, 8),
            Some(FormatType::Hex(Case::Lower)) => self.format_int_radix(magnitude, 16),
            Some(FormatType::Hex(Case::Upper)) => match self.precision {
                Some(_) => Err(FormatSpecError::PrecisionNotAllowed),
                None => {
                    let mut result = magnitude.to_str_radix(16);
                    result.make_ascii_uppercase();
                    Ok(result)
                }
            },
            Some(FormatType::Number(Case::Lower)) => self.format_int_radix(magnitude, 10),
            Some(FormatType::Number(Case::Upper)) => {
                Err(FormatSpecError::UnknownFormatCode('N', "int"))
            }
            Some(FormatType::String) => Err(FormatSpecError::UnknownFormatCode('s', "int")),
            Some(FormatType::Character) => match (self.sign, self.alternate_form) {
                (Some(_), _) => Err(FormatSpecError::NotAllowed("Sign")),
                (_, true) => Err(FormatSpecError::NotAllowed("Alternate form (#)")),
                (_, _) => match num.to_u32() {
                    Some(n) if n <= 0x10ffff => Ok(std::char::from_u32(n).unwrap().to_string()),
                    Some(_) | None => Err(FormatSpecError::CodeNotInRange),
                },
            },
            Some(FormatType::GeneralFormat(_))
            | Some(FormatType::FixedPoint(_))
            | Some(FormatType::Exponent(_))
            | Some(FormatType::Percentage) => match num.to_f64() {
                Some(float) => return self.format_float(float),
                _ => Err(FormatSpecError::UnableToConvert),
            },
            None => self.format_int_radix(magnitude, 10),
        }?;
        let format_sign = self.sign.unwrap_or(FormatSign::Minus);
        let sign_str = match num.sign() {
            Sign::Minus => "-",
            _ => match format_sign {
                FormatSign::Plus => "+",
                FormatSign::Minus => "",
                FormatSign::MinusOrSpace => " ",
            },
        };
        let sign_prefix = format!("{sign_str}{prefix}");
        let magnitude_str = self.add_magnitude_separators(raw_magnitude_str, &sign_prefix);
        self.format_sign_and_align(
            &BorrowedStr::from_bytes(magnitude_str.as_bytes()),
            &sign_prefix,
            FormatAlign::Right,
        )
    }

    pub fn format_string(&self, s: &BorrowedStr) -> Result<String, FormatSpecError> {
        self.validate_format(FormatType::String)?;
        match self.format_type {
            Some(FormatType::String) | None => self
                .format_sign_and_align(s, "", FormatAlign::Left)
                .map(|mut value| {
                    if let Some(precision) = self.precision {
                        value.truncate(precision);
                    }
                    value
                }),
            _ => {
                let ch = char::from(self.format_type.as_ref().unwrap());
                Err(FormatSpecError::UnknownFormatCode(ch, "str"))
            }
        }
    }

    fn format_sign_and_align(
        &self,
        magnitude_str: &BorrowedStr,
        sign_str: &str,
        default_align: FormatAlign,
    ) -> Result<String, FormatSpecError> {
        let align = self.align.unwrap_or(default_align);

        let num_chars = magnitude_str.char_len();
        let fill_char = self.fill.unwrap_or(' ');
        let fill_chars_needed: i32 = self.width.map_or(0, |w| {
            cmp::max(0, (w as i32) - (num_chars as i32) - (sign_str.len() as i32))
        });
        Ok(match align {
            FormatAlign::Left => format!(
                "{}{}{}",
                sign_str,
                magnitude_str,
                FormatSpec::compute_fill_string(fill_char, fill_chars_needed)
            ),
            FormatAlign::Right => format!(
                "{}{}{}",
                FormatSpec::compute_fill_string(fill_char, fill_chars_needed),
                sign_str,
                magnitude_str
            ),
            FormatAlign::AfterSign => format!(
                "{}{}{}",
                sign_str,
                FormatSpec::compute_fill_string(fill_char, fill_chars_needed),
                magnitude_str
            ),
            FormatAlign::Center => {
                let left_fill_chars_needed = fill_chars_needed / 2;
                let right_fill_chars_needed = fill_chars_needed - left_fill_chars_needed;
                let left_fill_string =
                    FormatSpec::compute_fill_string(fill_char, left_fill_chars_needed);
                let right_fill_string =
                    FormatSpec::compute_fill_string(fill_char, right_fill_chars_needed);
                format!("{left_fill_string}{sign_str}{magnitude_str}{right_fill_string}")
            }
        })
    }
}

#[derive(Debug, PartialEq)]
pub enum FormatSpecError {
    DecimalDigitsTooMany,
    PrecisionTooBig,
    InvalidFormatSpecifier,
    UnspecifiedFormat(char, char),
    UnknownFormatCode(char, &'static str),
    PrecisionNotAllowed,
    NotAllowed(&'static str),
    UnableToConvert,
    CodeNotInRange,
    NotImplemented(char, &'static str),
}

#[derive(Debug, PartialEq)]
pub enum FormatParseError {
    UnmatchedBracket,
    MissingStartBracket,
    UnescapedStartBracketInLiteral,
    InvalidFormatSpecifier,
    UnknownConversion,
    EmptyAttribute,
    MissingRightBracket,
    InvalidCharacterAfterRightBracket,
}

impl FromStr for FormatSpec {
    type Err = FormatSpecError;
    fn from_str(s: &str) -> Result<Self, Self::Err> {
        FormatSpec::parse(s)
    }
}

#[derive(Debug, PartialEq)]
pub enum FieldNamePart {
    Attribute(String),
    Index(usize),
    StringIndex(String),
}

impl FieldNamePart {
    fn parse_part(
        chars: &mut impl PeekingNext<Item = char>,
    ) -> Result<Option<FieldNamePart>, FormatParseError> {
        chars
            .next()
            .map(|ch| match ch {
                '.' => {
                    let mut attribute = String::new();
                    for ch in chars.peeking_take_while(|ch| *ch != '.' && *ch != '[') {
                        attribute.push(ch);
                    }
                    if attribute.is_empty() {
                        Err(FormatParseError::EmptyAttribute)
                    } else {
                        Ok(FieldNamePart::Attribute(attribute))
                    }
                }
                '[' => {
                    let mut index = String::new();
                    for ch in chars {
                        if ch == ']' {
                            return if index.is_empty() {
                                Err(FormatParseError::EmptyAttribute)
                            } else if let Ok(index) = index.parse::<usize>() {
                                Ok(FieldNamePart::Index(index))
                            } else {
                                Ok(FieldNamePart::StringIndex(index))
                            };
                        }
                        index.push(ch);
                    }
                    Err(FormatParseError::MissingRightBracket)
                }
                _ => Err(FormatParseError::InvalidCharacterAfterRightBracket),
            })
            .transpose()
    }
}

#[derive(Debug, PartialEq)]
pub enum FieldType {
    Auto,
    Index(usize),
    Keyword(String),
}

#[derive(Debug, PartialEq)]
pub struct FieldName {
    pub field_type: FieldType,
    pub parts: Vec<FieldNamePart>,
}

impl FieldName {
    pub fn parse(text: &str) -> Result<FieldName, FormatParseError> {
        let mut chars = text.chars().peekable();
        let mut first = String::new();
        for ch in chars.peeking_take_while(|ch| *ch != '.' && *ch != '[') {
            first.push(ch);
        }

        let field_type = if first.is_empty() {
            FieldType::Auto
        } else if let Ok(index) = first.parse::<usize>() {
            FieldType::Index(index)
        } else {
            FieldType::Keyword(first)
        };

        let mut parts = Vec::new();
        while let Some(part) = FieldNamePart::parse_part(&mut chars)? {
            parts.push(part)
        }

        Ok(FieldName { field_type, parts })
    }
}

#[derive(Debug, PartialEq)]
pub enum FormatPart {
    Field {
        field_name: String,
        conversion_spec: Option<char>,
        format_spec: String,
    },
    Literal(String),
}

#[derive(Debug, PartialEq)]
pub struct FormatString {
    pub format_parts: Vec<FormatPart>,
}

impl FormatString {
    fn parse_literal_single(text: &str) -> Result<(char, &str), FormatParseError> {
        let mut chars = text.chars();
        // This should never be called with an empty str
        let first_char = chars.next().unwrap();
        // isn't this detectable only with bytes operation?
        if first_char == '{' || first_char == '}' {
            let maybe_next_char = chars.next();
            // if we see a bracket, it has to be escaped by doubling up to be in a literal
            return if maybe_next_char.is_none() || maybe_next_char.unwrap() != first_char {
                Err(FormatParseError::UnescapedStartBracketInLiteral)
            } else {
                Ok((first_char, chars.as_str()))
            };
        }
        Ok((first_char, chars.as_str()))
    }

    fn parse_literal(text: &str) -> Result<(FormatPart, &str), FormatParseError> {
        let mut cur_text = text;
        let mut result_string = String::new();
        while !cur_text.is_empty() {
            match FormatString::parse_literal_single(cur_text) {
                Ok((next_char, remaining)) => {
                    result_string.push(next_char);
                    cur_text = remaining;
                }
                Err(err) => {
                    return if !result_string.is_empty() {
                        Ok((FormatPart::Literal(result_string), cur_text))
                    } else {
                        Err(err)
                    };
                }
            }
        }
        Ok((FormatPart::Literal(result_string), ""))
    }

    fn parse_part_in_brackets(text: &str) -> Result<FormatPart, FormatParseError> {
        let parts: Vec<&str> = text.splitn(2, ':').collect();
        // before the comma is a keyword or arg index, after the comma is maybe a spec.
        let arg_part = parts[0];

        let format_spec = if parts.len() > 1 {
            parts[1].to_owned()
        } else {
            String::new()
        };

        // On parts[0] can still be the conversion (!r, !s, !a)
        let parts: Vec<&str> = arg_part.splitn(2, '!').collect();
        // before the bang is a keyword or arg index, after the comma is maybe a conversion spec.
        let arg_part = parts[0];

        let conversion_spec = parts
            .get(1)
            .map(|conversion| {
                // conversions are only every one character
                conversion
                    .chars()
                    .exactly_one()
                    .map_err(|_| FormatParseError::UnknownConversion)
            })
            .transpose()?;

        Ok(FormatPart::Field {
            field_name: arg_part.to_owned(),
            conversion_spec,
            format_spec,
        })
    }

    fn parse_spec(text: &str) -> Result<(FormatPart, &str), FormatParseError> {
        let mut nested = false;
        let mut end_bracket_pos = None;
        let mut left = String::new();

        // There may be one layer nesting brackets in spec
        for (idx, c) in text.char_indices() {
            if idx == 0 {
                if c != '{' {
                    return Err(FormatParseError::MissingStartBracket);
                }
            } else if c == '{' {
                if nested {
                    return Err(FormatParseError::InvalidFormatSpecifier);
                } else {
                    nested = true;
                    left.push(c);
                    continue;
                }
            } else if c == '}' {
                if nested {
                    nested = false;
                    left.push(c);
                    continue;
                } else {
                    end_bracket_pos = Some(idx);
                    break;
                }
            } else {
                left.push(c);
            }
        }
        if let Some(pos) = end_bracket_pos {
            let (_, right) = text.split_at(pos);
            let format_part = FormatString::parse_part_in_brackets(&left)?;
            Ok((format_part, &right[1..]))
        } else {
            Err(FormatParseError::UnmatchedBracket)
        }
    }
}

pub trait FromTemplate<'a>: Sized {
    type Err;
    fn from_str(s: &'a str) -> Result<Self, Self::Err>;
}

impl<'a> FromTemplate<'a> for FormatString {
    type Err = FormatParseError;

    fn from_str(text: &'a str) -> Result<Self, Self::Err> {
        let mut cur_text: &str = text;
        let mut parts: Vec<FormatPart> = Vec::new();
        while !cur_text.is_empty() {
            // Try to parse both literals and bracketed format parts until we
            // run out of text
            cur_text = FormatString::parse_literal(cur_text)
                .or_else(|_| FormatString::parse_spec(cur_text))
                .map(|(part, new_text)| {
                    parts.push(part);
                    new_text
                })?;
        }
        Ok(FormatString {
            format_parts: parts,
        })
    }
}

#[cfg(test)]
mod tests {
    use super::*;

    #[test]
    fn test_fill_and_align() {
        assert_eq!(
            parse_fill_and_align(" <"),
            (Some(' '), Some(FormatAlign::Left), "")
        );
        assert_eq!(
            parse_fill_and_align(" <22"),
            (Some(' '), Some(FormatAlign::Left), "22")
        );
        assert_eq!(
            parse_fill_and_align("<22"),
            (None, Some(FormatAlign::Left), "22")
        );
        assert_eq!(
            parse_fill_and_align(" ^^"),
            (Some(' '), Some(FormatAlign::Center), "^")
        );
        assert_eq!(
            parse_fill_and_align("==="),
            (Some('='), Some(FormatAlign::AfterSign), "=")
        );
    }

    #[test]
    fn test_width_only() {
        let expected = Ok(FormatSpec {
            conversion: None,
            fill: None,
            align: None,
            sign: None,
            alternate_form: false,
            width: Some(33),
            grouping_option: None,
            precision: None,
            format_type: None,
        });
        assert_eq!(FormatSpec::parse("33"), expected);
    }

    #[test]
    fn test_fill_and_width() {
        let expected = Ok(FormatSpec {
            conversion: None,
            fill: Some('<'),
            align: Some(FormatAlign::Right),
            sign: None,
            alternate_form: false,
            width: Some(33),
            grouping_option: None,
            precision: None,
            format_type: None,
        });
        assert_eq!(FormatSpec::parse("<>33"), expected);
    }

    #[test]
    fn test_all() {
        let expected = Ok(FormatSpec {
            conversion: None,
            fill: Some('<'),
            align: Some(FormatAlign::Right),
            sign: Some(FormatSign::Minus),
            alternate_form: true,
            width: Some(23),
            grouping_option: Some(FormatGrouping::Comma),
            precision: Some(11),
            format_type: Some(FormatType::Binary),
        });
        assert_eq!(FormatSpec::parse("<>-#23,.11b"), expected);
    }

    #[test]
    fn test_format_int() {
        assert_eq!(
            FormatSpec::parse("d")
                .unwrap()
                .format_int(&BigInt::from_bytes_be(Sign::Plus, b"\x10")),
            Ok("16".to_owned())
        );
        assert_eq!(
            FormatSpec::parse("x")
                .unwrap()
                .format_int(&BigInt::from_bytes_be(Sign::Plus, b"\x10")),
            Ok("10".to_owned())
        );
        assert_eq!(
            FormatSpec::parse("b")
                .unwrap()
                .format_int(&BigInt::from_bytes_be(Sign::Plus, b"\x10")),
            Ok("10000".to_owned())
        );
        assert_eq!(
            FormatSpec::parse("o")
                .unwrap()
                .format_int(&BigInt::from_bytes_be(Sign::Plus, b"\x10")),
            Ok("20".to_owned())
        );
        assert_eq!(
            FormatSpec::parse("+d")
                .unwrap()
                .format_int(&BigInt::from_bytes_be(Sign::Plus, b"\x10")),
            Ok("+16".to_owned())
        );
        assert_eq!(
            FormatSpec::parse("^ 5d")
                .unwrap()
                .format_int(&BigInt::from_bytes_be(Sign::Minus, b"\x10")),
            Ok(" -16 ".to_owned())
        );
        assert_eq!(
            FormatSpec::parse("0>+#10x")
                .unwrap()
                .format_int(&BigInt::from_bytes_be(Sign::Plus, b"\x10")),
            Ok("00000+0x10".to_owned())
        );
    }

    #[test]
    fn test_format_int_sep() {
        let spec = FormatSpec::parse(",").expect("");
        assert_eq!(spec.grouping_option, Some(FormatGrouping::Comma));
        assert_eq!(
            spec.format_int(&BigInt::from_str("1234567890123456789012345678").unwrap()),
            Ok("1,234,567,890,123,456,789,012,345,678".to_owned())
        );
    }

    #[test]
    fn test_format_parse() {
        let expected = Ok(FormatString {
            format_parts: vec![
                FormatPart::Literal("abcd".to_owned()),
                FormatPart::Field {
                    field_name: "1".to_owned(),
                    conversion_spec: None,
                    format_spec: String::new(),
                },
                FormatPart::Literal(":".to_owned()),
                FormatPart::Field {
                    field_name: "key".to_owned(),
                    conversion_spec: None,
                    format_spec: String::new(),
                },
            ],
        });

        assert_eq!(FormatString::from_str("abcd{1}:{key}"), expected);
    }

    #[test]
    fn test_format_parse_multi_byte_char() {
        assert!(FormatString::from_str("{a:%ЫйЯЧ}").is_ok());
    }

    #[test]
    fn test_format_parse_fail() {
        assert_eq!(
            FormatString::from_str("{s"),
            Err(FormatParseError::UnmatchedBracket)
        );
    }

    #[test]
    fn test_format_parse_escape() {
        let expected = Ok(FormatString {
            format_parts: vec![
                FormatPart::Literal("{".to_owned()),
                FormatPart::Field {
                    field_name: "key".to_owned(),
                    conversion_spec: None,
                    format_spec: String::new(),
                },
                FormatPart::Literal("}ddfe".to_owned()),
            ],
        });

        assert_eq!(FormatString::from_str("{{{key}}}ddfe"), expected);
    }

    #[test]
    fn test_format_invalid_specification() {
        assert_eq!(
            FormatSpec::parse("%3"),
            Err(FormatSpecError::InvalidFormatSpecifier)
        );
        assert_eq!(
            FormatSpec::parse(".2fa"),
            Err(FormatSpecError::InvalidFormatSpecifier)
        );
        assert_eq!(
            FormatSpec::parse("ds"),
            Err(FormatSpecError::InvalidFormatSpecifier)
        );
        assert_eq!(
            FormatSpec::parse("x+"),
            Err(FormatSpecError::InvalidFormatSpecifier)
        );
        assert_eq!(
            FormatSpec::parse("b4"),
            Err(FormatSpecError::InvalidFormatSpecifier)
        );
        assert_eq!(
            FormatSpec::parse("o!"),
            Err(FormatSpecError::InvalidFormatSpecifier)
        );
        assert_eq!(
            FormatSpec::parse("d "),
            Err(FormatSpecError::InvalidFormatSpecifier)
        );
    }

    #[test]
    fn test_parse_field_name() {
        assert_eq!(
            FieldName::parse(""),
            Ok(FieldName {
                field_type: FieldType::Auto,
                parts: Vec::new(),
            })
        );
        assert_eq!(
            FieldName::parse("0"),
            Ok(FieldName {
                field_type: FieldType::Index(0),
                parts: Vec::new(),
            })
        );
        assert_eq!(
            FieldName::parse("key"),
            Ok(FieldName {
                field_type: FieldType::Keyword("key".to_owned()),
                parts: Vec::new(),
            })
        );
        assert_eq!(
            FieldName::parse("key.attr[0][string]"),
            Ok(FieldName {
                field_type: FieldType::Keyword("key".to_owned()),
                parts: vec![
                    FieldNamePart::Attribute("attr".to_owned()),
                    FieldNamePart::Index(0),
                    FieldNamePart::StringIndex("string".to_owned())
                ],
            })
        );
        assert_eq!(
            FieldName::parse("key.."),
            Err(FormatParseError::EmptyAttribute)
        );
        assert_eq!(
            FieldName::parse("key[]"),
            Err(FormatParseError::EmptyAttribute)
        );
        assert_eq!(
            FieldName::parse("key["),
            Err(FormatParseError::MissingRightBracket)
        );
        assert_eq!(
            FieldName::parse("key[0]after"),
            Err(FormatParseError::InvalidCharacterAfterRightBracket)
        );
    }
}<|MERGE_RESOLUTION|>--- conflicted
+++ resolved
@@ -417,10 +417,6 @@
     }
 
     pub fn format_bool(&self, input: bool) -> Result<String, FormatSpecError> {
-<<<<<<< HEAD
-        dbg!(&self.format_type);
-=======
->>>>>>> e9ffa071
         let x = u8::from(input);
         let result: Result<String, FormatSpecError> = match &self.format_type {
             Some(FormatType::Decimal) => Ok(x.to_string()),
