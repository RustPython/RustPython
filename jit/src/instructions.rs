use super::{JitCompileError, JitSig, JitType};
use cranelift::codegen::ir::FuncRef;
use cranelift::prelude::*;
use num_traits::cast::ToPrimitive;
use rustpython_compiler_core::bytecode::{
    self, BinaryOperator, BorrowedConstant, CodeObject, ComparisonOperator, Instruction, Label,
    OpArg, OpArgState, UnaryOperator,
};
use std::collections::HashMap;

#[repr(u16)]
enum CustomTrapCode {
    /// Raised when shifting by a negative number
    NegativeShiftCount = 0,
}

#[derive(Clone)]
struct Local {
    var: Variable,
    ty: JitType,
}

#[derive(Debug)]
enum JitValue {
    Int(Value),
    Float(Value),
    Bool(Value),
    None,
    Tuple(Vec<JitValue>),
    FuncRef(FuncRef),
}

impl JitValue {
    fn from_type_and_value(ty: JitType, val: Value) -> JitValue {
        match ty {
            JitType::Int => JitValue::Int(val),
            JitType::Float => JitValue::Float(val),
            JitType::Bool => JitValue::Bool(val),
        }
    }

    fn to_jit_type(&self) -> Option<JitType> {
        match self {
            JitValue::Int(_) => Some(JitType::Int),
            JitValue::Float(_) => Some(JitType::Float),
            JitValue::Bool(_) => Some(JitType::Bool),
            JitValue::None | JitValue::Tuple(_) | JitValue::FuncRef(_) => None,
        }
    }

    fn into_value(self) -> Option<Value> {
        match self {
            JitValue::Int(val) | JitValue::Float(val) | JitValue::Bool(val) => Some(val),
            JitValue::None | JitValue::Tuple(_) | JitValue::FuncRef(_) => None,
        }
    }
}

pub struct FunctionCompiler<'a, 'b> {
    builder: &'a mut FunctionBuilder<'b>,
    stack: Vec<JitValue>,
    variables: Box<[Option<Local>]>,
    label_to_block: HashMap<Label, Block>,
    pub(crate) sig: JitSig,
}

impl<'a, 'b> FunctionCompiler<'a, 'b> {
    pub fn new(
        builder: &'a mut FunctionBuilder<'b>,
        num_variables: usize,
        arg_types: &[JitType],
        ret_type: Option<JitType>,
        entry_block: Block,
    ) -> FunctionCompiler<'a, 'b> {
        let mut compiler = FunctionCompiler {
            builder,
            stack: Vec::new(),
            variables: vec![None; num_variables].into_boxed_slice(),
            label_to_block: HashMap::new(),
            sig: JitSig {
                args: arg_types.to_vec(),
                ret: ret_type,
            },
        };
        let params = compiler.builder.func.dfg.block_params(entry_block).to_vec();
        for (i, (ty, val)) in arg_types.iter().zip(params).enumerate() {
            compiler
                .store_variable(i as u32, JitValue::from_type_and_value(ty.clone(), val))
                .unwrap();
        }
        compiler
    }

    fn pop_multiple(&mut self, count: usize) -> Vec<JitValue> {
        let stack_len = self.stack.len();
        self.stack.drain(stack_len - count..).collect()
    }

    fn store_variable(
        &mut self,
        idx: bytecode::NameIdx,
        val: JitValue,
    ) -> Result<(), JitCompileError> {
        let builder = &mut self.builder;
        let ty = val.to_jit_type().ok_or(JitCompileError::NotSupported)?;
        let local = self.variables[idx as usize].get_or_insert_with(|| {
            let var = Variable::new(idx as usize);
            let local = Local {
                var,
                ty: ty.clone(),
            };
            builder.declare_var(var, ty.to_cranelift());
            local
        });
        if ty != local.ty {
            Err(JitCompileError::NotSupported)
        } else {
            self.builder.def_var(local.var, val.into_value().unwrap());
            Ok(())
        }
    }

    fn boolean_val(&mut self, val: JitValue) -> Result<Value, JitCompileError> {
        match val {
            JitValue::Float(val) => {
                let zero = self.builder.ins().f64const(0);
                let val = self.builder.ins().fcmp(FloatCC::NotEqual, val, zero);
                Ok(self.builder.ins().bint(types::I8, val))
            }
            JitValue::Int(val) => {
                let zero = self.builder.ins().iconst(types::I64, 0);
                let val = self.builder.ins().icmp(IntCC::NotEqual, val, zero);
                Ok(self.builder.ins().bint(types::I8, val))
            }
            JitValue::Bool(val) => Ok(val),
            JitValue::None => Ok(self.builder.ins().iconst(types::I8, 0)),
            JitValue::Tuple(_) | JitValue::FuncRef(_) => Err(JitCompileError::NotSupported),
        }
    }

    fn get_or_create_block(&mut self, label: Label) -> Block {
        let builder = &mut self.builder;
        *self
            .label_to_block
            .entry(label)
            .or_insert_with(|| builder.create_block())
    }

    pub fn compile<C: bytecode::Constant>(
        &mut self,
        func_ref: FuncRef,
        bytecode: &CodeObject<C>,
    ) -> Result<(), JitCompileError> {
        // TODO: figure out if this is sufficient -- previously individual labels were associated
        // pretty much per-bytecode that uses them, or at least per "type" of block -- in theory an
        // if block and a with block might jump to the same place. Now it's all "flattened", so
        // there might be less distinction between different types of blocks going off
        // label_targets alone
        let label_targets = bytecode.label_targets();

        let mut arg_state = OpArgState::default();
        for (offset, instruction) in bytecode.instructions.iter().enumerate() {
            let (instruction, arg) = arg_state.get(*instruction);
            let label = Label(offset as u32);
            if label_targets.contains(&label) {
                let block = self.get_or_create_block(label);

                // If the current block is not terminated/filled just jump
                // into the new block.
                if !self.builder.is_filled() {
                    self.builder.ins().jump(block, &[]);
                }

                self.builder.switch_to_block(block);
            }

            // Sometimes the bytecode contains instructions after a return
            // just ignore those until we are at the next label
            if self.builder.is_filled() {
                continue;
            }

            self.add_instruction(func_ref, bytecode, instruction, arg)?;
        }

        Ok(())
    }

    fn prepare_const<C: bytecode::Constant>(
        &mut self,
        constant: BorrowedConstant<C>,
    ) -> Result<JitValue, JitCompileError> {
        let value = match constant {
            BorrowedConstant::Integer { value } => {
                let val = self.builder.ins().iconst(
                    types::I64,
                    value.to_i64().ok_or(JitCompileError::NotSupported)?,
                );
                JitValue::Int(val)
            }
            BorrowedConstant::Float { value } => {
                let val = self.builder.ins().f64const(value);
                JitValue::Float(val)
            }
            BorrowedConstant::Boolean { value } => {
                let val = self.builder.ins().iconst(types::I8, value as i64);
                JitValue::Bool(val)
            }
            BorrowedConstant::None => JitValue::None,
            _ => return Err(JitCompileError::NotSupported),
        };
        Ok(value)
    }

    fn return_value(&mut self, val: JitValue) -> Result<(), JitCompileError> {
        if let Some(ref ty) = self.sig.ret {
            if val.to_jit_type().as_ref() != Some(ty) {
                return Err(JitCompileError::NotSupported);
            }
        } else {
            let ty = val.to_jit_type().ok_or(JitCompileError::NotSupported)?;
            self.sig.ret = Some(ty.clone());
            self.builder
                .func
                .signature
                .returns
                .push(AbiParam::new(ty.to_cranelift()));
        }
        self.builder.ins().return_(&[val.into_value().unwrap()]);
        Ok(())
    }

    pub fn add_instruction<C: bytecode::Constant>(
        &mut self,
        func_ref: FuncRef,
        bytecode: &CodeObject<C>,
        instruction: Instruction,
        arg: OpArg,
    ) -> Result<(), JitCompileError> {
        match instruction {
            Instruction::ExtendedArg => Ok(()),
            Instruction::JumpIfFalse { target } => {
                let cond = self.stack.pop().ok_or(JitCompileError::BadBytecode)?;

                let val = self.boolean_val(cond)?;
                let then_block = self.get_or_create_block(target.get(arg));
                self.builder.ins().brz(val, then_block, &[]);

                let block = self.builder.create_block();
                self.builder.ins().jump(block, &[]);
                self.builder.switch_to_block(block);

                Ok(())
            }
            Instruction::JumpIfTrue { target } => {
                let cond = self.stack.pop().ok_or(JitCompileError::BadBytecode)?;

                let val = self.boolean_val(cond)?;
                let then_block = self.get_or_create_block(target.get(arg));
                self.builder.ins().brnz(val, then_block, &[]);

                let block = self.builder.create_block();
                self.builder.ins().jump(block, &[]);
                self.builder.switch_to_block(block);

                Ok(())
            }
            Instruction::Jump { target } => {
                let target_block = self.get_or_create_block(target.get(arg));
                self.builder.ins().jump(target_block, &[]);

                Ok(())
            }
            Instruction::LoadFast(idx) => {
                let local = self.variables[idx.get(arg) as usize]
                    .as_ref()
                    .ok_or(JitCompileError::BadBytecode)?;
                self.stack.push(JitValue::from_type_and_value(
                    local.ty.clone(),
                    self.builder.use_var(local.var),
                ));
                Ok(())
            }
            Instruction::StoreFast(idx) => {
                let val = self.stack.pop().ok_or(JitCompileError::BadBytecode)?;
                self.store_variable(idx.get(arg), val)
            }
            Instruction::LoadConst { idx } => {
                let val = self
                    .prepare_const(bytecode.constants[idx.get(arg) as usize].borrow_constant())?;
                self.stack.push(val);
                Ok(())
            }
            Instruction::BuildTuple { size } => {
                let elements = self.pop_multiple(size.get(arg) as usize);
                self.stack.push(JitValue::Tuple(elements));
                Ok(())
            }
            Instruction::UnpackSequence { size } => {
                let val = self.stack.pop().ok_or(JitCompileError::BadBytecode)?;

                let elements = match val {
                    JitValue::Tuple(elements) => elements,
                    _ => return Err(JitCompileError::NotSupported),
                };

                if elements.len() != size.get(arg) as usize {
                    return Err(JitCompileError::NotSupported);
                }

                self.stack.extend(elements.into_iter().rev());
                Ok(())
            }
            Instruction::ReturnValue => {
                let val = self.stack.pop().ok_or(JitCompileError::BadBytecode)?;
                self.return_value(val)
            }
            Instruction::ReturnConst { idx } => {
                let val = self
                    .prepare_const(bytecode.constants[idx.get(arg) as usize].borrow_constant())?;
                self.return_value(val)
            }
            Instruction::CompareOperation { op, .. } => {
                let op = op.get(arg);
                // the rhs is popped off first
                let b = self.stack.pop().ok_or(JitCompileError::BadBytecode)?;
                let a = self.stack.pop().ok_or(JitCompileError::BadBytecode)?;

                let a_type: Option<JitType> = a.to_jit_type();
                let b_type: Option<JitType> = b.to_jit_type();

                match (a, b) {
                    (JitValue::Int(a), JitValue::Int(b))
                    | (JitValue::Bool(a), JitValue::Bool(b))
                    | (JitValue::Bool(a), JitValue::Int(b))
                    | (JitValue::Int(a), JitValue::Bool(b)) => {
                        let operand_one = match a_type.unwrap() {
                            JitType::Bool => self.builder.ins().uextend(types::I64, a),
                            _ => a,
                        };

                        let operand_two = match b_type.unwrap() {
                            JitType::Bool => self.builder.ins().uextend(types::I64, b),
                            _ => b,
                        };

                        let cond = match op {
                            ComparisonOperator::Equal => IntCC::Equal,
                            ComparisonOperator::NotEqual => IntCC::NotEqual,
                            ComparisonOperator::Less => IntCC::SignedLessThan,
                            ComparisonOperator::LessOrEqual => IntCC::SignedLessThanOrEqual,
                            ComparisonOperator::Greater => IntCC::SignedGreaterThan,
                            ComparisonOperator::GreaterOrEqual => IntCC::SignedGreaterThanOrEqual,
                        };

                        let val = self.builder.ins().icmp(cond, operand_one, operand_two);
                        // TODO: Remove this `bint` in cranelift 0.90 as icmp now returns i8
                        self.stack
                            .push(JitValue::Bool(self.builder.ins().bint(types::I8, val)));
                        Ok(())
                    }
                    (JitValue::Float(a), JitValue::Float(b)) => {
                        let cond = match op {
                            ComparisonOperator::Equal => FloatCC::Equal,
                            ComparisonOperator::NotEqual => FloatCC::NotEqual,
                            ComparisonOperator::Less => FloatCC::LessThan,
                            ComparisonOperator::LessOrEqual => FloatCC::LessThanOrEqual,
                            ComparisonOperator::Greater => FloatCC::GreaterThan,
                            ComparisonOperator::GreaterOrEqual => FloatCC::GreaterThanOrEqual,
                        };

                        let val = self.builder.ins().fcmp(cond, a, b);
                        // TODO: Remove this `bint` in cranelift 0.90 as fcmp now returns i8
                        self.stack
                            .push(JitValue::Bool(self.builder.ins().bint(types::I8, val)));
                        Ok(())
                    }
                    _ => Err(JitCompileError::NotSupported),
                }
            }
            Instruction::UnaryOperation { op, .. } => {
                let op = op.get(arg);
                let a = self.stack.pop().ok_or(JitCompileError::BadBytecode)?;
                match (op, a) {
                    (UnaryOperator::Minus, JitValue::Int(val)) => {
                        // Compile minus as 0 - a.
                        let zero = self.builder.ins().iconst(types::I64, 0);
                        let out = self.compile_sub(zero, val);
                        self.stack.push(JitValue::Int(out));
                        Ok(())
                    }
                    (UnaryOperator::Plus, JitValue::Int(val)) => {
                        // Nothing to do
                        self.stack.push(JitValue::Int(val));
                        Ok(())
                    }
                    (UnaryOperator::Not, a) => {
                        let boolean = self.boolean_val(a)?;
                        let not_boolean = self.builder.ins().bxor_imm(boolean, 1);
                        self.stack.push(JitValue::Bool(not_boolean));
                        Ok(())
                    }
                    _ => Err(JitCompileError::NotSupported),
                }
            }
            Instruction::BinaryOperation { op } | Instruction::BinaryOperationInplace { op } => {
                let op = op.get(arg);
                // the rhs is popped off first
                let b = self.stack.pop().ok_or(JitCompileError::BadBytecode)?;
                let a = self.stack.pop().ok_or(JitCompileError::BadBytecode)?;

                let a_type = a.to_jit_type();
                let b_type = b.to_jit_type();

                let val = match (op, a, b) {
                    (BinaryOperator::Add, JitValue::Int(a), JitValue::Int(b)) => {
                        let (out, carry) = self.builder.ins().iadd_ifcout(a, b);
                        self.builder.ins().trapif(
                            IntCC::Overflow,
                            carry,
                            TrapCode::IntegerOverflow,
                        );
                        JitValue::Int(out)
                    }
                    (BinaryOperator::Subtract, JitValue::Int(a), JitValue::Int(b)) => {
                        JitValue::Int(self.compile_sub(a, b))
                    }
                    (BinaryOperator::FloorDivide, JitValue::Int(a), JitValue::Int(b)) => {
                        JitValue::Int(self.builder.ins().sdiv(a, b))
                    }
                    (BinaryOperator::Modulo, JitValue::Int(a), JitValue::Int(b)) => {
                        JitValue::Int(self.builder.ins().srem(a, b))
                    }
                    (
                        BinaryOperator::Lshift | BinaryOperator::Rshift,
                        JitValue::Int(a),
                        JitValue::Int(b),
                    ) => {
                        // Shifts throw an exception if we have a negative shift count
                        // Remove all bits except the sign bit, and trap if its 1 (i.e. negative).
                        let sign = self.builder.ins().ushr_imm(b, 63);
                        self.builder.ins().trapnz(
                            sign,
                            TrapCode::User(CustomTrapCode::NegativeShiftCount as u16),
                        );

                        let out = if op == BinaryOperator::Lshift {
                            self.builder.ins().ishl(a, b)
                        } else {
                            self.builder.ins().sshr(a, b)
                        };
                        JitValue::Int(out)
                    }
                    (BinaryOperator::And, JitValue::Int(a), JitValue::Int(b)) => {
                        JitValue::Int(self.builder.ins().band(a, b))
                    }
                    (BinaryOperator::Or, JitValue::Int(a), JitValue::Int(b)) => {
                        JitValue::Int(self.builder.ins().bor(a, b))
                    }
                    (BinaryOperator::Xor, JitValue::Int(a), JitValue::Int(b)) => {
                        JitValue::Int(self.builder.ins().bxor(a, b))
                    }

                    // Floats
                    (BinaryOperator::Add, JitValue::Float(a), JitValue::Float(b)) => {
                        JitValue::Float(self.builder.ins().fadd(a, b))
                    }
                    (BinaryOperator::Subtract, JitValue::Float(a), JitValue::Float(b)) => {
                        JitValue::Float(self.builder.ins().fsub(a, b))
                    }
                    (BinaryOperator::Multiply, JitValue::Float(a), JitValue::Float(b)) => {
                        JitValue::Float(self.builder.ins().fmul(a, b))
                    }
                    (BinaryOperator::Divide, JitValue::Float(a), JitValue::Float(b)) => {
                        JitValue::Float(self.builder.ins().fdiv(a, b))
                    }
                    (BinaryOperator::Power, JitValue::Float(a), JitValue::Float(b)) => {
                        JitValue::Float(self.compile_fpow(a, b))
                    }

                    // Floats and Integers
                    (_, JitValue::Int(a), JitValue::Float(b))
                    | (_, JitValue::Float(a), JitValue::Int(b)) => {
                        let operand_one = match a_type.unwrap() {
                            JitType::Int => self.builder.ins().fcvt_from_sint(types::F64, a),
                            _ => a,
                        };

                        let operand_two = match b_type.unwrap() {
                            JitType::Int => self.builder.ins().fcvt_from_sint(types::F64, b),
                            _ => b,
                        };

                        match op {
                            BinaryOperator::Add => {
                                JitValue::Float(self.builder.ins().fadd(operand_one, operand_two))
                            }
                            BinaryOperator::Subtract => {
                                JitValue::Float(self.builder.ins().fsub(operand_one, operand_two))
                            }
                            BinaryOperator::Multiply => {
                                JitValue::Float(self.builder.ins().fmul(operand_one, operand_two))
                            }
                            BinaryOperator::Divide => {
                                JitValue::Float(self.builder.ins().fdiv(operand_one, operand_two))
                            }
                            BinaryOperator::Power => {
                                JitValue::Float(self.compile_fpow(operand_one, operand_two))
                            }
                            _ => return Err(JitCompileError::NotSupported),
                        }
                    }
                    _ => return Err(JitCompileError::NotSupported),
                };
                self.stack.push(val);

                Ok(())
            }
            Instruction::SetupLoop { .. } | Instruction::PopBlock => {
                // TODO: block support
                Ok(())
            }
            Instruction::LoadGlobal(idx) => {
                let name = &bytecode.names[idx.get(arg) as usize];

                if name.as_ref() != bytecode.obj_name.as_ref() {
                    Err(JitCompileError::NotSupported)
                } else {
                    self.stack.push(JitValue::FuncRef(func_ref));
                    Ok(())
                }
            }
            Instruction::CallFunctionPositional { nargs } => {
                let nargs = nargs.get(arg);

                let mut args = Vec::new();
                for _ in 0..nargs {
                    let arg = self.stack.pop().ok_or(JitCompileError::BadBytecode)?;
                    args.push(arg.into_value().unwrap());
                }

                match self.stack.pop().ok_or(JitCompileError::BadBytecode)? {
                    JitValue::FuncRef(reference) => {
                        let call = self.builder.ins().call(reference, &args);
                        let returns = self.builder.inst_results(call);
                        self.stack.push(JitValue::Int(returns[0]));

                        Ok(())
                    }
                    _ => Err(JitCompileError::BadBytecode),
                }
            }
            _ => Err(JitCompileError::NotSupported),
        }
    }

    fn compile_sub(&mut self, a: Value, b: Value) -> Value {
        // TODO: this should be fine, but cranelift doesn't special-case isub_ifbout
        // let (out, carry) = self.builder.ins().isub_ifbout(a, b);
        // self.builder
        //     .ins()
        //     .trapif(IntCC::Overflow, carry, TrapCode::IntegerOverflow);
        // TODO: this shouldn't wrap
        let neg_b = self.builder.ins().ineg(b);
        let (out, carry) = self.builder.ins().iadd_ifcout(a, neg_b);
        self.builder
            .ins()
            .trapif(IntCC::Overflow, carry, TrapCode::IntegerOverflow);
        out
    }

    fn compile_fpow(&mut self, a: Value, b: Value) -> Value {
<<<<<<< HEAD
        println!("This shit working let's go");
=======
>>>>>>> 7a79eec3
        // Convert float exponent to integer and set up initial values
        let exp = self.builder.ins().fcvt_to_sint(types::I64, b);
        let zero = self.builder.ins().iconst(types::I64, 0);
        let one_f64 = self.builder.ins().f64const(1.0);
        
        // Create required blocks
        let check_negative = self.builder.create_block();
        let handle_negative = self.builder.create_block();
        let loop_block = self.builder.create_block();
        let continue_block = self.builder.create_block();
        let exit_block = self.builder.create_block();
        
        // Set up block parameters
        self.builder.append_block_param(check_negative, types::I64);  // exponent
        self.builder.append_block_param(check_negative, types::F64);  // base
        
        self.builder.append_block_param(handle_negative, types::I64); // abs(exponent)
        self.builder.append_block_param(handle_negative, types::F64); // base
        
        self.builder.append_block_param(loop_block, types::I64);     // exponent
        self.builder.append_block_param(loop_block, types::F64);     // result
        self.builder.append_block_param(loop_block, types::F64);     // base
        
        self.builder.append_block_param(exit_block, types::F64);     // final result
    
        // Set up parameters for continue_block
        self.builder.append_block_param(continue_block, types::I64); // exponent
        self.builder.append_block_param(continue_block, types::F64); // result
        self.builder.append_block_param(continue_block, types::F64); // base
        
        // Initial jump to check if exponent is negative
        self.builder.ins().jump(check_negative, &[exp, a]);
        
        // Check if exponent is negative
        self.builder.switch_to_block(check_negative);
        let params = self.builder.block_params(check_negative);
        let exp_check = params[0];
        let base_check = params[1];
        
        let is_negative = self.builder.ins().icmp(IntCC::SignedLessThan, exp_check, zero);
        self.builder.ins().brnz(is_negative, handle_negative, &[exp_check, base_check]);
        self.builder.ins().jump(loop_block, &[exp_check, one_f64, base_check]);
        
        // Handle negative exponent by taking reciprocal of base and making exponent positive
        self.builder.switch_to_block(handle_negative);
        let params = self.builder.block_params(handle_negative);
        let neg_exp = params[0];
        let base = params[1];
        let pos_exp = self.builder.ins().ineg(neg_exp);
        let recip_base = self.builder.ins().fdiv(one_f64, base);
        self.builder.ins().jump(loop_block, &[pos_exp, one_f64, recip_base]);
    
        // Loop block logic (square-and-multiply algorithm)
        self.builder.switch_to_block(loop_block);
        let params = self.builder.block_params(loop_block);
        let exp_phi = params[0];    
        let result_phi = params[1]; 
        let base_phi = params[2];   
    
        // Check if exponent is zero
        let is_zero = self.builder.ins().icmp(IntCC::Equal, exp_phi, zero);
        self.builder.ins().brnz(is_zero, exit_block, &[result_phi]);
        self.builder.ins().jump(continue_block, &[exp_phi, result_phi, base_phi]);
    
        // Continue block for non-zero case
        self.builder.switch_to_block(continue_block);
        let params = self.builder.block_params(continue_block);
        let exp_phi = params[0];
        let result_phi = params[1];
        let base_phi = params[2];
        
        // If exponent is odd, multiply result by base
        let is_odd = self.builder.ins().band_imm(exp_phi, 1);
        let is_odd = self.builder.ins().icmp_imm(IntCC::Equal, is_odd, 1);
        let mul_result = self.builder.ins().fmul(result_phi, base_phi);
        let new_result = self.builder.ins().select(is_odd, mul_result, result_phi);
        
        // Square the base and divide exponent by 2
        let squared_base = self.builder.ins().fmul(base_phi, base_phi);
        let new_exp = self.builder.ins().sshr_imm(exp_phi, 1);
        self.builder.ins().jump(loop_block, &[new_exp, new_result, squared_base]);
    
        // Exit block
        self.builder.switch_to_block(exit_block);
        let res = self.builder.block_params(exit_block)[0];
    
        // Seal all blocks
        self.builder.seal_block(check_negative);
        self.builder.seal_block(handle_negative);
        self.builder.seal_block(loop_block);
        self.builder.seal_block(continue_block);
        self.builder.seal_block(exit_block);
    
        res
    }
}<|MERGE_RESOLUTION|>--- conflicted
+++ resolved
@@ -570,10 +570,6 @@
     }
 
     fn compile_fpow(&mut self, a: Value, b: Value) -> Value {
-<<<<<<< HEAD
-        println!("This shit working let's go");
-=======
->>>>>>> 7a79eec3
         // Convert float exponent to integer and set up initial values
         let exp = self.builder.ins().fcvt_to_sint(types::I64, b);
         let zero = self.builder.ins().iconst(types::I64, 0);
