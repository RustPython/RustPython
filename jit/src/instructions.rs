--- conflicted
+++ resolved
@@ -571,7 +571,6 @@
             .trapif(IntCC::Overflow, carry, TrapCode::IntegerOverflow);
         out
     }
-<<<<<<< HEAD
     fn compile_ipow(&mut self, a: Value, b: Value) -> Value{
         let float_base = self.builder.ins().fcvt_from_sint(types::F64, a); 
 
@@ -679,103 +678,5 @@
         self.builder.seal_block(exit_block); 
         
         result
-=======
-
-    fn compile_fpow(&mut self, a: Value, b: Value) -> Value {
-        // Convert float exponent to integer and set up initial values
-        let exp = self.builder.ins().fcvt_to_sint(types::I64, b);
-        let zero = self.builder.ins().iconst(types::I64, 0);
-        let one_f64 = self.builder.ins().f64const(1.0);
-        
-        // Create required blocks
-        let check_negative = self.builder.create_block();
-        let handle_negative = self.builder.create_block();
-        let loop_block = self.builder.create_block();
-        let continue_block = self.builder.create_block();
-        let exit_block = self.builder.create_block();
-        
-        // Set up block parameters
-        self.builder.append_block_param(check_negative, types::I64);  // exponent
-        self.builder.append_block_param(check_negative, types::F64);  // base
-        
-        self.builder.append_block_param(handle_negative, types::I64); // abs(exponent)
-        self.builder.append_block_param(handle_negative, types::F64); // base
-        
-        self.builder.append_block_param(loop_block, types::I64);     // exponent
-        self.builder.append_block_param(loop_block, types::F64);     // result
-        self.builder.append_block_param(loop_block, types::F64);     // base
-        
-        self.builder.append_block_param(exit_block, types::F64);     // final result
-    
-        // Set up parameters for continue_block
-        self.builder.append_block_param(continue_block, types::I64); // exponent
-        self.builder.append_block_param(continue_block, types::F64); // result
-        self.builder.append_block_param(continue_block, types::F64); // base
-        
-        // Initial jump to check if exponent is negative
-        self.builder.ins().jump(check_negative, &[exp, a]);
-        
-        // Check if exponent is negative
-        self.builder.switch_to_block(check_negative);
-        let params = self.builder.block_params(check_negative);
-        let exp_check = params[0];
-        let base_check = params[1];
-        
-        let is_negative = self.builder.ins().icmp(IntCC::SignedLessThan, exp_check, zero);
-        self.builder.ins().brnz(is_negative, handle_negative, &[exp_check, base_check]);
-        self.builder.ins().jump(loop_block, &[exp_check, one_f64, base_check]);
-        
-        // Handle negative exponent by taking reciprocal of base and making exponent positive
-        self.builder.switch_to_block(handle_negative);
-        let params = self.builder.block_params(handle_negative);
-        let neg_exp = params[0];
-        let base = params[1];
-        let pos_exp = self.builder.ins().ineg(neg_exp);
-        let recip_base = self.builder.ins().fdiv(one_f64, base);
-        self.builder.ins().jump(loop_block, &[pos_exp, one_f64, recip_base]);
-    
-        // Loop block logic (square-and-multiply algorithm)
-        self.builder.switch_to_block(loop_block);
-        let params = self.builder.block_params(loop_block);
-        let exp_phi = params[0];    
-        let result_phi = params[1]; 
-        let base_phi = params[2];   
-    
-        // Check if exponent is zero
-        let is_zero = self.builder.ins().icmp(IntCC::Equal, exp_phi, zero);
-        self.builder.ins().brnz(is_zero, exit_block, &[result_phi]);
-        self.builder.ins().jump(continue_block, &[exp_phi, result_phi, base_phi]);
-    
-        // Continue block for non-zero case
-        self.builder.switch_to_block(continue_block);
-        let params = self.builder.block_params(continue_block);
-        let exp_phi = params[0];
-        let result_phi = params[1];
-        let base_phi = params[2];
-        
-        // If exponent is odd, multiply result by base
-        let is_odd = self.builder.ins().band_imm(exp_phi, 1);
-        let is_odd = self.builder.ins().icmp_imm(IntCC::Equal, is_odd, 1);
-        let mul_result = self.builder.ins().fmul(result_phi, base_phi);
-        let new_result = self.builder.ins().select(is_odd, mul_result, result_phi);
-        
-        // Square the base and divide exponent by 2
-        let squared_base = self.builder.ins().fmul(base_phi, base_phi);
-        let new_exp = self.builder.ins().sshr_imm(exp_phi, 1);
-        self.builder.ins().jump(loop_block, &[new_exp, new_result, squared_base]);
-    
-        // Exit block
-        self.builder.switch_to_block(exit_block);
-        let res = self.builder.block_params(exit_block)[0];
-    
-        // Seal all blocks
-        self.builder.seal_block(check_negative);
-        self.builder.seal_block(handle_negative);
-        self.builder.seal_block(loop_block);
-        self.builder.seal_block(continue_block);
-        self.builder.seal_block(exit_block);
-    
-        res
->>>>>>> 0b5e318e
     }
 }