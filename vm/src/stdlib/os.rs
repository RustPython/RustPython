use std::ffi;
use std::fs::File;
use std::fs::OpenOptions;
use std::io::{self, ErrorKind, Read, Write};
use std::path::{Path, PathBuf};
use std::time::{Duration, SystemTime};
use std::{env, fs};

use crossbeam_utils::atomic::AtomicCell;
use num_traits::ToPrimitive;

use super::errno::errors;
use crate::byteslike::PyBytesLike;
use crate::common::cell::PyRwLock;
use crate::exceptions::{IntoPyException, PyBaseExceptionRef};
use crate::function::{IntoPyNativeFunc, OptionalArg, PyFuncArgs};
use crate::obj::objbytes::{PyBytes, PyBytesRef};
use crate::obj::objdict::PyDictRef;
use crate::obj::objint::{PyInt, PyIntRef};
use crate::obj::objiter;
use crate::obj::objset::PySet;
use crate::obj::objstr::{PyString, PyStringRef};
use crate::obj::objtuple::PyTupleRef;
use crate::obj::objtype::PyClassRef;
use crate::pyobject::{
    BorrowValue, Either, ItemProtocol, PyClassImpl, PyObjectRef, PyRef, PyResult, PyValue,
    TryFromObject, TypeProtocol,
};
use crate::vm::VirtualMachine;

#[derive(Debug, Copy, Clone)]
enum OutputMode {
    String,
    Bytes,
}

impl OutputMode {
    fn process_path(self, path: impl Into<PathBuf>, vm: &VirtualMachine) -> PyResult {
        fn inner(mode: OutputMode, path: PathBuf, vm: &VirtualMachine) -> PyResult {
            let path_as_string = |p: PathBuf| {
                p.into_os_string().into_string().map_err(|_| {
                    vm.new_unicode_decode_error(
                        "Can't convert OS path to valid UTF-8 string".into(),
                    )
                })
            };
            match mode {
                OutputMode::String => path_as_string(path).map(|s| vm.ctx.new_str(s)),
                OutputMode::Bytes => {
                    #[cfg(unix)]
                    {
                        use std::os::unix::ffi::OsStringExt;
                        Ok(vm.ctx.new_bytes(path.into_os_string().into_vec()))
                    }
                    #[cfg(target_os = "wasi")]
                    {
                        use std::os::wasi::ffi::OsStringExt;
                        Ok(vm.ctx.new_bytes(path.into_os_string().into_vec()))
                    }
                    #[cfg(windows)]
                    {
                        path_as_string(path).map(|s| vm.ctx.new_bytes(s.into_bytes()))
                    }
                }
            }
        }
        inner(self, path.into(), vm)
    }
}

pub struct PyPathLike {
    pub path: PathBuf,
    mode: OutputMode,
}

impl PyPathLike {
    pub fn new_str(path: String) -> Self {
        Self {
            path: PathBuf::from(path),
            mode: OutputMode::String,
        }
    }
}

fn fs_metadata<P: AsRef<Path>>(path: P, follow_symlink: bool) -> io::Result<fs::Metadata> {
    if follow_symlink {
        fs::metadata(path.as_ref())
    } else {
        fs::symlink_metadata(path.as_ref())
    }
}

impl TryFromObject for PyPathLike {
    fn try_from_object(vm: &VirtualMachine, obj: PyObjectRef) -> PyResult<Self> {
        let match1 = |obj: &PyObjectRef| {
            let pathlike = match_class!(match obj {
                ref l @ PyString => PyPathLike {
                    path: l.borrow_value().into(),
                    mode: OutputMode::String,
                },
                ref i @ PyBytes => PyPathLike {
                    path: bytes_as_osstr(&i, vm)?.to_os_string().into(),
                    mode: OutputMode::Bytes,
                },
                _ => return Ok(None),
            });
            Ok(Some(pathlike))
        };
        if let Some(pathlike) = match1(&obj)? {
            return Ok(pathlike);
        }
        let method = vm.get_method_or_type_error(obj.clone(), "__fspath__", || {
            format!(
                "expected str, bytes or os.PathLike object, not '{}'",
                obj.class().name
            )
        })?;
        let result = vm.invoke(&method, PyFuncArgs::default())?;
        match1(&result)?.ok_or_else(|| {
            vm.new_type_error(format!(
                "expected {}.__fspath__() to return str or bytes, not '{}'",
                obj.class().name,
                result.class().name,
            ))
        })
    }
}

fn make_path<'a>(
    vm: &VirtualMachine,
    path: &'a PyPathLike,
    dir_fd: &DirFd,
) -> PyResult<&'a ffi::OsStr> {
    if dir_fd.dir_fd.is_some() {
        Err(vm.new_os_error("dir_fd not supported yet".to_owned()))
    } else {
        Ok(path.path.as_os_str())
    }
}

impl IntoPyException for io::Error {
    fn into_pyexception(self, vm: &VirtualMachine) -> PyBaseExceptionRef {
        #[allow(unreachable_patterns)] // some errors are just aliases of each other
        let exc_type = match self.kind() {
            ErrorKind::NotFound => vm.ctx.exceptions.file_not_found_error.clone(),
            ErrorKind::PermissionDenied => vm.ctx.exceptions.permission_error.clone(),
            ErrorKind::AlreadyExists => vm.ctx.exceptions.file_exists_error.clone(),
            ErrorKind::WouldBlock => vm.ctx.exceptions.blocking_io_error.clone(),
            _ => match self.raw_os_error() {
                Some(errors::EAGAIN)
                | Some(errors::EALREADY)
                | Some(errors::EWOULDBLOCK)
                | Some(errors::EINPROGRESS) => vm.ctx.exceptions.blocking_io_error.clone(),
                _ => vm.ctx.exceptions.os_error.clone(),
            },
        };
        let os_error = vm.new_exception_msg(exc_type, self.to_string());
        let errno = match self.raw_os_error() {
            Some(errno) => vm.ctx.new_int(errno),
            None => vm.get_none(),
        };
        vm.set_attr(os_error.as_object(), "errno", errno).unwrap();
        os_error
    }
}

#[cfg(unix)]
impl IntoPyException for nix::Error {
    fn into_pyexception(self, vm: &VirtualMachine) -> PyBaseExceptionRef {
        let nix_error = match self {
            nix::Error::InvalidPath => {
                let exc_type = vm.ctx.exceptions.file_not_found_error.clone();
                vm.new_exception_msg(exc_type, self.to_string())
            }
            nix::Error::InvalidUtf8 => {
                let exc_type = vm.ctx.exceptions.unicode_error.clone();
                vm.new_exception_msg(exc_type, self.to_string())
            }
            nix::Error::UnsupportedOperation => vm.new_runtime_error(self.to_string()),
            nix::Error::Sys(errno) => {
                let exc_type = posix::convert_nix_errno(vm, errno);
                vm.new_exception_msg(exc_type, self.to_string())
            }
        };

        if let nix::Error::Sys(errno) = self {
            vm.set_attr(nix_error.as_object(), "errno", vm.ctx.new_int(errno as i32))
                .unwrap();
        }

        nix_error
    }
}

/// Convert the error stored in the `errno` variable into an Exception
#[inline]
pub fn errno_err(vm: &VirtualMachine) -> PyBaseExceptionRef {
    io::Error::last_os_error().into_pyexception(vm)
}

#[allow(dead_code)]
#[derive(FromArgs, Default)]
pub struct TargetIsDirectory {
    #[pyarg(keyword_only, default = "false")]
    target_is_directory: bool,
}

#[derive(FromArgs, Default)]
pub struct DirFd {
    #[pyarg(keyword_only, default = "None")]
    dir_fd: Option<PyIntRef>,
}

#[derive(FromArgs)]
struct FollowSymlinks {
    #[pyarg(keyword_only, default = "true")]
    follow_symlinks: bool,
}

#[cfg(unix)]
use posix::bytes_as_osstr;

#[cfg(not(unix))]
fn bytes_as_osstr<'a>(b: &'a [u8], vm: &VirtualMachine) -> PyResult<&'a ffi::OsStr> {
    std::str::from_utf8(b)
        .map(|s| s.as_ref())
        .map_err(|_| vm.new_value_error("Can't convert bytes to str for env function".to_owned()))
}

#[macro_export]
macro_rules! suppress_iph {
    ($e:expr) => {{
        #[cfg(all(windows, target_env = "msvc"))]
        {
            let old = $crate::stdlib::os::_set_thread_local_invalid_parameter_handler(
                $crate::stdlib::os::silent_iph_handler,
            );
            let ret = $e;
            $crate::stdlib::os::_set_thread_local_invalid_parameter_handler(old);
            ret
        }
        #[cfg(not(all(windows, target_env = "msvc")))]
        {
            $e
        }
    }};
}

#[allow(dead_code)]
fn os_unimpl<T>(func: &str, vm: &VirtualMachine) -> PyResult<T> {
    Err(vm.new_os_error(format!("{} is not supported on this platform", func)))
}

#[pymodule]
mod _os {
    use super::platform::OpenFlags;
    use super::*;

    #[pyattr]
    const O_RDONLY: libc::c_int = libc::O_RDONLY;
    #[pyattr]
    const O_WRONLY: libc::c_int = libc::O_WRONLY;
    #[pyattr]
    const O_RDWR: libc::c_int = libc::O_RDWR;
    #[pyattr]
    const O_APPEND: libc::c_int = libc::O_APPEND;
    #[pyattr]
    const O_EXCL: libc::c_int = libc::O_EXCL;
    #[pyattr]
    const O_CREAT: libc::c_int = libc::O_CREAT;
    #[pyattr]
    const O_TRUNC: libc::c_int = libc::O_TRUNC;
    #[pyattr]
    pub(super) const F_OK: u8 = 0;
    #[pyattr]
    pub(super) const R_OK: u8 = 4;
    #[pyattr]
    pub(super) const W_OK: u8 = 2;
    #[pyattr]
    pub(super) const X_OK: u8 = 1;
    #[pyattr]
    const SEEK_SET: libc::c_int = libc::SEEK_SET;
    #[pyattr]
    const SEEK_CUR: libc::c_int = libc::SEEK_CUR;
    #[pyattr]
    const SEEK_END: libc::c_int = libc::SEEK_END;

    #[pyfunction]
    fn close(fileno: i64) {
        //The File type automatically closes when it goes out of scope.
        //To enable us to close these file descriptors (and hence prevent leaks)
        //we seek to create the relevant File and simply let it pass out of scope!
        rust_file(fileno);
    }

    #[pyfunction]
    #[cfg(any(unix, windows, target_os = "wasi"))]
    pub(crate) fn open(
        name: PyPathLike,
        flags: OpenFlags,
        _mode: OptionalArg<PyIntRef>,
        dir_fd: OptionalArg<PyIntRef>,
        vm: &VirtualMachine,
    ) -> PyResult<i64> {
        let dir_fd = DirFd {
            dir_fd: dir_fd.into_option(),
        };
        let fname = make_path(vm, &name, &dir_fd)?;

        let mut options = OpenOptions::new();

        macro_rules! bit_contains {
            ($c:expr) => {
                flags & $c as OpenFlags == $c as OpenFlags
            };
        }

        if bit_contains!(libc::O_WRONLY) {
            options.write(true);
        } else if bit_contains!(libc::O_RDWR) {
            options.read(true).write(true);
        } else if bit_contains!(libc::O_RDONLY) {
            options.read(true);
        }

        if bit_contains!(libc::O_APPEND) {
            options.append(true);
        }

        if bit_contains!(libc::O_CREAT) {
            if bit_contains!(libc::O_EXCL) {
                options.create_new(true);
            } else {
                options.create(true);
            }
        }

        #[cfg(windows)]
        let flags = flags & !(libc::O_WRONLY as u32);

        #[cfg(not(target_os = "wasi"))]
        {
            use platform::OpenOptionsExt;
            options.custom_flags(flags);
        }
        let handle = options
            .open(fname)
            .map_err(|err| err.into_pyexception(vm))?;

        Ok(raw_file_number(handle))
    }

    #[pyfunction]
    #[cfg(not(any(unix, windows, target_os = "wasi")))]
    pub(crate) fn open(vm: &VirtualMachine, args: PyFuncArgs) -> PyResult {
        Err(vm.new_os_error("os.open not implemented on this platform".to_owned()))
    }

    #[pyfunction]
    fn error(message: OptionalArg<PyStringRef>, vm: &VirtualMachine) -> PyResult {
        let msg = message.map_or("".to_owned(), |msg| msg.borrow_value().to_owned());

        Err(vm.new_os_error(msg))
    }

    #[pyfunction]
    fn fsync(fd: i64, vm: &VirtualMachine) -> PyResult<()> {
        let file = rust_file(fd);
        file.sync_all().map_err(|err| err.into_pyexception(vm))?;
        // Avoid closing the fd
        raw_file_number(file);
        Ok(())
    }

    #[pyfunction]
    fn read(fd: i64, n: usize, vm: &VirtualMachine) -> PyResult {
        let mut buffer = vec![0u8; n];
        let mut file = rust_file(fd);
        let n = file
            .read(&mut buffer)
            .map_err(|err| err.into_pyexception(vm))?;
        buffer.truncate(n);

        // Avoid closing the fd
        raw_file_number(file);
        Ok(vm.ctx.new_bytes(buffer))
    }

    #[pyfunction]
    fn write(fd: i64, data: PyBytesLike, vm: &VirtualMachine) -> PyResult {
        let mut file = rust_file(fd);
        let written = data
            .with_ref(|b| file.write(b))
            .map_err(|err| err.into_pyexception(vm))?;

        // Avoid closing the fd
        raw_file_number(file);
        Ok(vm.ctx.new_int(written))
    }

    #[pyfunction]
    fn remove(path: PyPathLike, dir_fd: DirFd, vm: &VirtualMachine) -> PyResult<()> {
        let path = make_path(vm, &path, &dir_fd)?;
        fs::remove_file(path).map_err(|err| err.into_pyexception(vm))
    }

    #[pyfunction]
    fn mkdir(
        path: PyPathLike,
        _mode: OptionalArg<PyIntRef>,
        dir_fd: DirFd,
        vm: &VirtualMachine,
    ) -> PyResult<()> {
        let path = make_path(vm, &path, &dir_fd)?;
        fs::create_dir(path).map_err(|err| err.into_pyexception(vm))
    }

    #[pyfunction]
    fn mkdirs(path: PyStringRef, vm: &VirtualMachine) -> PyResult<()> {
        fs::create_dir_all(path.borrow_value()).map_err(|err| err.into_pyexception(vm))
    }

    #[pyfunction]
    fn rmdir(path: PyPathLike, dir_fd: DirFd, vm: &VirtualMachine) -> PyResult<()> {
        let path = make_path(vm, &path, &dir_fd)?;
        fs::remove_dir(path).map_err(|err| err.into_pyexception(vm))
    }

    #[pyfunction]
    fn listdir(path: PyPathLike, vm: &VirtualMachine) -> PyResult {
        let dir_iter = fs::read_dir(&path.path).map_err(|err| err.into_pyexception(vm))?;
        let res: PyResult<Vec<PyObjectRef>> = dir_iter
            .map(|entry| match entry {
                Ok(entry_path) => path.mode.process_path(entry_path.file_name(), vm),
                Err(err) => Err(err.into_pyexception(vm)),
            })
            .collect();
        Ok(vm.ctx.new_list(res?))
    }

    #[pyfunction]
    fn putenv(
        key: Either<PyStringRef, PyBytesRef>,
        value: Either<PyStringRef, PyBytesRef>,
        vm: &VirtualMachine,
    ) -> PyResult<()> {
        let key: &ffi::OsStr = match key {
            Either::A(ref s) => s.borrow_value().as_ref(),
            Either::B(ref b) => bytes_as_osstr(b.borrow_value(), vm)?,
        };
        let value: &ffi::OsStr = match value {
            Either::A(ref s) => s.borrow_value().as_ref(),
            Either::B(ref b) => bytes_as_osstr(b.borrow_value(), vm)?,
        };
        env::set_var(key, value);
        Ok(())
    }

    #[pyfunction]
    fn unsetenv(key: Either<PyStringRef, PyBytesRef>, vm: &VirtualMachine) -> PyResult<()> {
        let key: &ffi::OsStr = match key {
            Either::A(ref s) => s.borrow_value().as_ref(),
            Either::B(ref b) => bytes_as_osstr(b.borrow_value(), vm)?,
        };
        env::remove_var(key);
        Ok(())
    }

    #[pyfunction]
    fn readlink(path: PyPathLike, dir_fd: DirFd, vm: &VirtualMachine) -> PyResult {
        let mode = path.mode;
        let path = make_path(vm, &path, &dir_fd)?;
        let path = fs::read_link(path).map_err(|err| err.into_pyexception(vm))?;
        mode.process_path(path, vm)
    }

    #[pyclass]
    #[derive(Debug)]
    struct DirEntry {
        entry: fs::DirEntry,
        mode: OutputMode,
    }

    impl PyValue for DirEntry {
        fn class(vm: &VirtualMachine) -> PyClassRef {
            vm.class(super::MODULE_NAME, "DirEntry")
        }
    }

    #[pyimpl]
    impl DirEntry {
        #[pyproperty]
        fn name(&self, vm: &VirtualMachine) -> PyResult {
            self.mode.process_path(self.entry.file_name(), vm)
        }

        #[pyproperty]
        fn path(&self, vm: &VirtualMachine) -> PyResult {
            self.mode.process_path(self.entry.path(), vm)
        }

        #[allow(clippy::match_bool)]
        fn perform_on_metadata(
            &self,
            follow_symlinks: FollowSymlinks,
            action: fn(fs::Metadata) -> bool,
            vm: &VirtualMachine,
        ) -> PyResult<bool> {
            let meta = fs_metadata(self.entry.path(), follow_symlinks.follow_symlinks)
                .map_err(|err| err.into_pyexception(vm))?;
            Ok(action(meta))
        }

        #[pymethod]
        fn is_dir(&self, follow_symlinks: FollowSymlinks, vm: &VirtualMachine) -> PyResult<bool> {
            self.perform_on_metadata(
                follow_symlinks,
                |meta: fs::Metadata| -> bool { meta.is_dir() },
                vm,
            )
        }

        #[pymethod]
        fn is_file(&self, follow_symlinks: FollowSymlinks, vm: &VirtualMachine) -> PyResult<bool> {
            self.perform_on_metadata(
                follow_symlinks,
                |meta: fs::Metadata| -> bool { meta.is_file() },
                vm,
            )
        }

        #[pymethod]
        fn is_symlink(&self, vm: &VirtualMachine) -> PyResult<bool> {
            Ok(self
                .entry
                .file_type()
                .map_err(|err| err.into_pyexception(vm))?
                .is_symlink())
        }

        #[pymethod]
        fn stat(
            &self,
            dir_fd: DirFd,
            follow_symlinks: FollowSymlinks,
            vm: &VirtualMachine,
        ) -> PyResult {
            super::platform::stat(
                Either::A(PyPathLike {
                    path: self.entry.path(),
                    mode: OutputMode::String,
                }),
                dir_fd,
                follow_symlinks,
                vm,
            )
        }
    }

    #[pyclass(name = "ScandirIter")]
    #[derive(Debug)]
    struct ScandirIterator {
        entries: PyRwLock<fs::ReadDir>,
        exhausted: AtomicCell<bool>,
        mode: OutputMode,
    }

    impl PyValue for ScandirIterator {
        fn class(vm: &VirtualMachine) -> PyClassRef {
            vm.class(super::MODULE_NAME, "ScandirIter")
        }
    }

    #[pyimpl]
    impl ScandirIterator {
        #[pymethod(name = "__next__")]
        fn next(&self, vm: &VirtualMachine) -> PyResult {
            if self.exhausted.load() {
                return Err(objiter::new_stop_iteration(vm));
            }

            match self.entries.write().next() {
                Some(entry) => match entry {
                    Ok(entry) => Ok(DirEntry {
                        entry,
                        mode: self.mode,
                    }
                    .into_ref(vm)
                    .into_object()),
                    Err(err) => Err(err.into_pyexception(vm)),
                },
                None => {
                    self.exhausted.store(true);
                    Err(objiter::new_stop_iteration(vm))
                }
            }
        }

        #[pymethod]
        fn close(&self) {
            self.exhausted.store(true);
        }

        #[pymethod(name = "__iter__")]
        fn iter(zelf: PyRef<Self>) -> PyRef<Self> {
            zelf
        }

        #[pymethod(name = "__enter__")]
        fn enter(zelf: PyRef<Self>) -> PyRef<Self> {
            zelf
        }

        #[pymethod(name = "__exit__")]
        fn exit(zelf: PyRef<Self>, _args: PyFuncArgs) {
            zelf.close()
        }
    }

    #[pyfunction]
    fn scandir(path: OptionalArg<PyPathLike>, vm: &VirtualMachine) -> PyResult {
        let path = match path {
            OptionalArg::Present(path) => path,
            OptionalArg::Missing => PyPathLike::new_str(".".to_owned()),
        };

        let entries = fs::read_dir(path.path).map_err(|err| err.into_pyexception(vm))?;
        Ok(ScandirIterator {
            entries: PyRwLock::new(entries),
            exhausted: AtomicCell::new(false),
            mode: path.mode,
        }
        .into_ref(vm)
        .into_object())
    }

    #[pystruct_sequence(module = "os", name = "stat_result")]
    #[derive(Debug)]
    pub(super) struct StatResult {
        pub st_mode: u32,
        pub st_ino: u64,
        pub st_dev: u64,
        pub st_nlink: u64,
        pub st_uid: u32,
        pub st_gid: u32,
        pub st_size: u64,
        pub st_atime: f64,
        pub st_mtime: f64,
        pub st_ctime: f64,
    }

    impl StatResult {
        pub(super) fn into_obj(self, vm: &VirtualMachine) -> PyObjectRef {
            self.into_struct_sequence(vm, vm.class(super::MODULE_NAME, "stat_result"))
                .unwrap()
                .into_object()
        }
    }

    #[pyfunction]
    fn lstat(file: Either<PyPathLike, i64>, dir_fd: DirFd, vm: &VirtualMachine) -> PyResult {
        super::platform::stat(
            file,
            dir_fd,
            FollowSymlinks {
                follow_symlinks: false,
            },
            vm,
        )
    }

    #[pyfunction]
    fn getcwd(vm: &VirtualMachine) -> PyResult<String> {
        Ok(env::current_dir()
            .map_err(|err| err.into_pyexception(vm))?
            .as_path()
            .to_str()
            .unwrap()
            .to_owned())
    }

    #[pyfunction]
    fn chdir(path: PyPathLike, vm: &VirtualMachine) -> PyResult<()> {
        env::set_current_dir(&path.path).map_err(|err| err.into_pyexception(vm))
    }

    #[pyfunction]
    fn fspath(path: PyPathLike, vm: &VirtualMachine) -> PyResult {
        path.mode.process_path(path.path, vm)
    }

    #[pyfunction]
    fn rename(src: PyPathLike, dst: PyPathLike, vm: &VirtualMachine) -> PyResult<()> {
        fs::rename(src.path, dst.path).map_err(|err| err.into_pyexception(vm))
    }

    #[pyfunction]
    fn getpid(vm: &VirtualMachine) -> PyObjectRef {
        let pid = std::process::id();
        vm.ctx.new_int(pid)
    }

    #[pyfunction]
    fn cpu_count(vm: &VirtualMachine) -> PyObjectRef {
        let cpu_count = num_cpus::get();
        vm.ctx.new_int(cpu_count)
    }

    #[pyfunction]
    fn exit(code: i32) {
        std::process::exit(code)
    }

    #[pyfunction]
    fn urandom(size: usize, vm: &VirtualMachine) -> PyResult<Vec<u8>> {
        let mut buf = vec![0u8; size];
        getrandom::getrandom(&mut buf).map_err(|e| match e.raw_os_error() {
            Some(errno) => io::Error::from_raw_os_error(errno).into_pyexception(vm),
            None => vm.new_os_error("Getting random failed".to_owned()),
        })?;
        Ok(buf)
    }

    // this is basically what CPython has for Py_off_t; windows uses long long
    // for offsets, other platforms just use off_t
    #[cfg(not(windows))]
    pub type Offset = libc::off_t;
    #[cfg(windows)]
    pub type Offset = libc::c_longlong;

    #[pyfunction]
    fn isatty(fd: i32) -> bool {
        unsafe { suppress_iph!(libc::isatty(fd)) != 0 }
    }

    #[pyfunction]
    fn lseek(fd: i32, position: Offset, how: i32, vm: &VirtualMachine) -> PyResult<Offset> {
        #[cfg(not(windows))]
        let res = unsafe { suppress_iph!(libc::lseek(fd, position, how)) };
        #[cfg(windows)]
        let res = unsafe {
            use std::os::windows::io::RawHandle;
            use winapi::um::{fileapi, winnt};
            let mut li = winnt::LARGE_INTEGER::default();
            *li.QuadPart_mut() = position;
            let ret = fileapi::SetFilePointer(
                fd as RawHandle,
                li.u().LowPart as _,
                &mut li.u_mut().HighPart,
                how as _,
            );
            if ret == fileapi::INVALID_SET_FILE_POINTER {
                -1
            } else {
                li.u_mut().LowPart = ret;
                *li.QuadPart()
            }
        };
        if res < 0 {
            Err(errno_err(vm))
        } else {
            Ok(res)
        }
    }

    #[pyfunction]
    fn link(src: PyPathLike, dst: PyPathLike, vm: &VirtualMachine) -> PyResult<()> {
        fs::hard_link(src.path, dst.path).map_err(|err| err.into_pyexception(vm))
    }

    #[derive(FromArgs)]
    struct UtimeArgs {
        #[pyarg(positional_or_keyword)]
        path: PyPathLike,
        #[pyarg(positional_or_keyword, default = "None")]
        times: Option<PyTupleRef>,
        #[pyarg(keyword_only, default = "None")]
        ns: Option<PyTupleRef>,
        #[pyarg(flatten)]
        _dir_fd: DirFd,
        #[pyarg(flatten)]
        _follow_symlinks: FollowSymlinks,
    }

    #[cfg(not(target_os = "wasi"))]
    #[pyfunction]
    fn utime(args: UtimeArgs, vm: &VirtualMachine) -> PyResult<()> {
        let parse_tup = |tup: PyTupleRef| -> Option<(i64, i64)> {
            let tup = tup.borrow_value();
            if tup.len() != 2 {
                return None;
            }
            let i = |e: &PyObjectRef| e.clone().downcast::<PyInt>().ok()?.borrow_value().to_i64();
            Some((i(&tup[0])?, i(&tup[1])?))
        };
        let (acc, modif) = match (args.times, args.ns) {
            (Some(t), None) => parse_tup(t).ok_or_else(|| {
                vm.new_type_error(
                    "utime: 'times' must be either a tuple of two ints or None".to_owned(),
                )
            })?,
            (None, Some(ns)) => {
                let (a, m) = parse_tup(ns).ok_or_else(|| {
                    vm.new_type_error("utime: 'ns' must be a tuple of two ints".to_owned())
                })?;
                // TODO: do validation to make sure this doesn't.. underflow?
                (a / 1_000_000_000, m / 1_000_000_000)
            }
            (None, None) => {
                let now = SystemTime::now();
                let now = now
                    .duration_since(SystemTime::UNIX_EPOCH)
                    .map(|d| d.as_secs() as i64)
                    .unwrap_or_else(|e| -(e.duration().as_secs() as i64));
                (now, now)
            }
            (Some(_), Some(_)) => {
                return Err(vm.new_value_error(
                    "utime: you may specify either 'times' or 'ns' but not both".to_owned(),
                ))
            }
        };
        utime::set_file_times(&args.path.path, acc, modif).map_err(|err| err.into_pyexception(vm))
    }

    #[pyfunction]
    fn strerror(e: i32) -> String {
        unsafe { ffi::CStr::from_ptr(libc::strerror(e)) }
            .to_string_lossy()
            .into_owned()
    }

    #[pystruct_sequence(module = "os", name = "terminal_size")]
    #[allow(dead_code)]
    pub(super) struct PyTerminalSize {
        pub columns: usize,
        pub lines: usize,
    }

    pub(super) fn support_funcs(vm: &VirtualMachine) -> Vec<SupportFunc> {
        let mut supports = super::platform::support_funcs(vm);
        supports.extend(vec![
            SupportFunc::new(vm, "open", open, None, Some(false), None),
            SupportFunc::new(
                vm,
                "access",
                platform::access,
                Some(false),
                Some(false),
                None,
            ),
            SupportFunc::new(vm, "chdir", chdir, Some(false), None, None),
            // chflags Some, None Some
            SupportFunc::new(vm, "listdir", listdir, Some(false), None, None),
            SupportFunc::new(vm, "mkdir", mkdir, Some(false), Some(false), None),
            // mkfifo Some Some None
            // mknod Some Some None
            // pathconf Some None None
            SupportFunc::new(vm, "readlink", readlink, Some(false), Some(false), None),
            SupportFunc::new(vm, "remove", remove, Some(false), Some(false), None),
            SupportFunc::new(vm, "rename", rename, Some(false), Some(false), None),
            SupportFunc::new(vm, "replace", rename, Some(false), Some(false), None), // TODO: Fix replace
            SupportFunc::new(vm, "rmdir", rmdir, Some(false), Some(false), None),
            SupportFunc::new(vm, "scandir", scandir, Some(false), None, None),
            SupportFunc::new(
                vm,
                "stat",
                platform::stat,
                Some(false),
                Some(false),
                Some(false),
            ),
            SupportFunc::new(
                vm,
                "fstat",
                platform::stat,
                Some(false),
                Some(false),
                Some(false),
            ),
            SupportFunc::new(vm, "symlink", platform::symlink, None, Some(false), None),
            // truncate Some None None
            SupportFunc::new(vm, "unlink", remove, Some(false), Some(false), None),
            #[cfg(not(target_os = "wasi"))]
            SupportFunc::new(vm, "utime", utime, Some(false), Some(false), Some(false)),
        ]);
        supports
    }
}

struct SupportFunc {
    name: &'static str,
    func_obj: PyObjectRef,
    fd: Option<bool>,
    dir_fd: Option<bool>,
    follow_symlinks: Option<bool>,
}

impl<'a> SupportFunc {
    fn new<F, T, R, VM>(
        vm: &VirtualMachine,
        name: &'static str,
        func: F,
        fd: Option<bool>,
        dir_fd: Option<bool>,
        follow_symlinks: Option<bool>,
    ) -> Self
    where
        F: IntoPyNativeFunc<T, R, VM>,
    {
        let func_obj = vm.ctx.new_function(func);
        Self {
            name,
            func_obj,
            fd,
            dir_fd,
            follow_symlinks,
        }
    }
}

pub fn make_module(vm: &VirtualMachine) -> PyObjectRef {
    let module = platform::make_module(vm);

    _os::extend_module(&vm, &module);

    let support_funcs = _os::support_funcs(vm);
    let supports_fd = PySet::default().into_ref(vm);
    let supports_dir_fd = PySet::default().into_ref(vm);
    let supports_follow_symlinks = PySet::default().into_ref(vm);
    for support in support_funcs {
        if support.fd.unwrap_or(false) {
            supports_fd
                .clone()
                .add(support.func_obj.clone(), vm)
                .unwrap();
        }
        if support.dir_fd.unwrap_or(false) {
            supports_dir_fd
                .clone()
                .add(support.func_obj.clone(), vm)
                .unwrap();
        }
        if support.follow_symlinks.unwrap_or(false) {
            supports_follow_symlinks
                .clone()
                .add(support.func_obj.clone(), vm)
                .unwrap();
        }
        vm.set_attr(&module, support.name, support.func_obj)
            .unwrap();
    }

    extend_module!(vm, module, {
        "supports_fd" => supports_fd.into_object(),
        "supports_dir_fd" => supports_dir_fd.into_object(),
        "supports_follow_symlinks" => supports_follow_symlinks.into_object(),
    });

    module
}
pub(crate) use _os::open;

// Copied code from Duration::as_secs_f64 as it's still unstable
fn duration_as_secs_f64(duration: Duration) -> f64 {
    (duration.as_secs() as f64) + f64::from(duration.subsec_nanos()) / 1_000_000_000_f64
}

fn to_seconds_from_unix_epoch(sys_time: SystemTime) -> f64 {
    match sys_time.duration_since(SystemTime::UNIX_EPOCH) {
        Ok(duration) => duration_as_secs_f64(duration),
        Err(err) => -duration_as_secs_f64(err.duration()),
    }
}

#[cfg(unix)]
#[pymodule]
mod posix {
    use super::*;

    use crate::obj::objdict::PyMapping;
    use crate::obj::objlist::PyListRef;
    use crate::pyobject::PyIterable;
    use bitflags::bitflags;
    use nix::errno::Errno;
    use nix::unistd::{self, Gid, Pid, Uid};
    use std::convert::TryFrom;
    pub(super) use std::os::unix::fs::OpenOptionsExt;
    use std::os::unix::io::RawFd;

    #[pyattr]
    const WNOHANG: libc::c_int = libc::WNOHANG;
    #[pyattr]
    const EX_OK: i8 = exitcode::OK as i8;
    #[pyattr]
    const EX_USAGE: i8 = exitcode::USAGE as i8;
    #[pyattr]
    const EX_DATAERR: i8 = exitcode::DATAERR as i8;
    #[pyattr]
    const EX_NOINPUT: i8 = exitcode::NOINPUT as i8;
    #[pyattr]
    const EX_NOUSER: i8 = exitcode::NOUSER as i8;
    #[pyattr]
    const EX_NOHOST: i8 = exitcode::NOHOST as i8;
    #[pyattr]
    const EX_UNAVAILABLE: i8 = exitcode::UNAVAILABLE as i8;
    #[pyattr]
    const EX_SOFTWARE: i8 = exitcode::SOFTWARE as i8;
    #[pyattr]
    const EX_OSERR: i8 = exitcode::OSERR as i8;
    #[pyattr]
    const EX_OSFILE: i8 = exitcode::OSFILE as i8;
    #[pyattr]
    const EX_CANTCREAT: i8 = exitcode::CANTCREAT as i8;
    #[pyattr]
    const EX_IOERR: i8 = exitcode::IOERR as i8;
    #[pyattr]
    const EX_TEMPFAIL: i8 = exitcode::TEMPFAIL as i8;
    #[pyattr]
    const EX_PROTOCOL: i8 = exitcode::PROTOCOL as i8;
    #[pyattr]
    const EX_NOPERM: i8 = exitcode::NOPERM as i8;
    #[pyattr]
    const EX_CONFIG: i8 = exitcode::CONFIG as i8;
    #[pyattr]
    const O_NONBLOCK: libc::c_int = libc::O_NONBLOCK;
    #[pyattr]
    const O_CLOEXEC: libc::c_int = libc::O_CLOEXEC;

    #[cfg(not(target_os = "redox"))]
    #[pyattr]
    const O_DSYNC: libc::c_int = libc::O_DSYNC;
    #[cfg(not(target_os = "redox"))]
    #[pyattr]
    const O_NDELAY: libc::c_int = libc::O_NDELAY;
    #[cfg(not(target_os = "redox"))]
    #[pyattr]
    const O_NOCTTY: libc::c_int = libc::O_NOCTTY;

    // cfg taken from nix
    #[cfg(any(
        target_os = "dragonfly",
        target_os = "freebsd",
        all(
            target_os = "linux",
            not(any(target_env = "musl", target_arch = "mips", target_arch = "mips64"))
        )
    ))]
    #[pyattr]
    const SEEK_DATA: i8 = unistd::Whence::SeekData as i8;
    #[cfg(any(
        target_os = "dragonfly",
        target_os = "freebsd",
        all(
            target_os = "linux",
            not(any(target_env = "musl", target_arch = "mips", target_arch = "mips64"))
        )
    ))]
    #[pyattr]
    const SEEK_HOLE: i8 = unistd::Whence::SeekHole as i8;

    #[cfg(any(target_os = "linux", target_os = "freebsd", target_os = "macos"))]
    #[pyattr]
    const POSIX_SPAWN_OPEN: i32 = PosixSpawnFileActionIdentifier::Open as i32;
    #[cfg(any(target_os = "linux", target_os = "freebsd", target_os = "macos"))]
    #[pyattr]
    const POSIX_SPAWN_CLOSE: i32 = PosixSpawnFileActionIdentifier::Close as i32;
    #[cfg(any(target_os = "linux", target_os = "freebsd", target_os = "macos"))]
    #[pyattr]
    const POSIX_SPAWN_DUP2: i32 = PosixSpawnFileActionIdentifier::Dup2 as i32;

    #[cfg(target_os = "macos")]
    #[pyattr]
    const _COPYFILE_DATA: u32 = 1 << 3;

    pub(super) type OpenFlags = i32;

    // Flags for os_access
    bitflags! {
        pub struct AccessFlags: u8{
            const F_OK = super::_os::F_OK;
            const R_OK = super::_os::R_OK;
            const W_OK = super::_os::W_OK;
            const X_OK = super::_os::X_OK;
        }
    }

    impl PyPathLike {
        pub fn into_bytes(self) -> Vec<u8> {
            use std::os::unix::ffi::OsStringExt;
            self.path.into_os_string().into_vec()
        }
    }

    pub(crate) fn raw_file_number(handle: File) -> i64 {
        use std::os::unix::io::IntoRawFd;

        i64::from(handle.into_raw_fd())
    }

    pub(crate) fn rust_file(raw_fileno: i64) -> File {
        use std::os::unix::io::FromRawFd;

        unsafe { File::from_raw_fd(raw_fileno as i32) }
    }

    pub(super) fn convert_nix_errno(vm: &VirtualMachine, errno: Errno) -> PyClassRef {
        match errno {
            Errno::EPERM => vm.ctx.exceptions.permission_error.clone(),
            _ => vm.ctx.exceptions.os_error.clone(),
        }
    }

    struct Permissions {
        is_readable: bool,
        is_writable: bool,
        is_executable: bool,
    }

    fn get_permissions(mode: u32) -> Permissions {
        Permissions {
            is_readable: mode & 4 != 0,
            is_writable: mode & 2 != 0,
            is_executable: mode & 1 != 0,
        }
    }

    fn get_right_permission(
        mode: u32,
        file_owner: Uid,
        file_group: Gid,
    ) -> nix::Result<Permissions> {
        let owner_mode = (mode & 0o700) >> 6;
        let owner_permissions = get_permissions(owner_mode);

        let group_mode = (mode & 0o070) >> 3;
        let group_permissions = get_permissions(group_mode);

        let others_mode = mode & 0o007;
        let others_permissions = get_permissions(others_mode);

        let user_id = nix::unistd::getuid();
        let groups_ids = getgroups()?;

        if file_owner == user_id {
            Ok(owner_permissions)
        } else if groups_ids.contains(&file_group) {
            Ok(group_permissions)
        } else {
            Ok(others_permissions)
        }
    }

    #[cfg(target_os = "macos")]
    fn getgroups() -> nix::Result<Vec<Gid>> {
        use libc::{c_int, gid_t};
        use std::ptr;
        let ret = unsafe { libc::getgroups(0, ptr::null_mut()) };
        let mut groups = Vec::<Gid>::with_capacity(Errno::result(ret)? as usize);
        let ret = unsafe {
            libc::getgroups(
                groups.capacity() as c_int,
                groups.as_mut_ptr() as *mut gid_t,
            )
        };

        Errno::result(ret).map(|s| {
            unsafe { groups.set_len(s as usize) };
            groups
        })
    }

    #[cfg(any(target_os = "linux", target_os = "android", target_os = "openbsd"))]
    use nix::unistd::getgroups;

    #[cfg(target_os = "redox")]
    fn getgroups() -> nix::Result<Vec<Gid>> {
        Err(nix::Error::UnsupportedOperation)
    }

    #[pyfunction]
    pub(super) fn access(path: PyPathLike, mode: u8, vm: &VirtualMachine) -> PyResult<bool> {
        use std::os::unix::fs::MetadataExt;

        let flags = AccessFlags::from_bits(mode).ok_or_else(|| {
            vm.new_value_error(
            "One of the flags is wrong, there are only 4 possibilities F_OK, R_OK, W_OK and X_OK"
                .to_owned(),
        )
        })?;

        let metadata = fs::metadata(&path.path);

        // if it's only checking for F_OK
        if flags == AccessFlags::F_OK {
            return Ok(metadata.is_ok());
        }

        let metadata = metadata.map_err(|err| err.into_pyexception(vm))?;

        let user_id = metadata.uid();
        let group_id = metadata.gid();
        let mode = metadata.mode();

        let perm = get_right_permission(mode, Uid::from_raw(user_id), Gid::from_raw(group_id))
            .map_err(|err| err.into_pyexception(vm))?;

        let r_ok = !flags.contains(AccessFlags::R_OK) || perm.is_readable;
        let w_ok = !flags.contains(AccessFlags::W_OK) || perm.is_writable;
        let x_ok = !flags.contains(AccessFlags::X_OK) || perm.is_executable;

        Ok(r_ok && w_ok && x_ok)
    }

    pub(super) fn bytes_as_osstr<'a>(
        b: &'a [u8],
        _vm: &VirtualMachine,
    ) -> PyResult<&'a ffi::OsStr> {
        use std::os::unix::ffi::OsStrExt;
        Ok(ffi::OsStr::from_bytes(b))
    }

    #[pyattr]
    fn environ(vm: &VirtualMachine) -> PyDictRef {
        let environ = vm.ctx.new_dict();
        use std::os::unix::ffi::OsStringExt;
        for (key, value) in env::vars_os() {
            environ
                .set_item(
                    vm.ctx.new_bytes(key.into_vec()),
                    vm.ctx.new_bytes(value.into_vec()),
                    vm,
                )
                .unwrap();
        }

        environ
    }

    fn to_seconds_from_nanos(secs: i64, nanos: i64) -> f64 {
        let duration = Duration::new(secs as u64, nanos as u32);
        duration_as_secs_f64(duration)
    }

    #[pyfunction]
    pub(super) fn stat(
        file: Either<PyPathLike, i64>,
        dir_fd: super::DirFd,
        follow_symlinks: FollowSymlinks,
        vm: &VirtualMachine,
    ) -> PyResult {
        #[cfg(target_os = "android")]
        use std::os::android::fs::MetadataExt;
        #[cfg(target_os = "linux")]
        use std::os::linux::fs::MetadataExt;
        #[cfg(target_os = "macos")]
        use std::os::macos::fs::MetadataExt;
        #[cfg(target_os = "openbsd")]
        use std::os::openbsd::fs::MetadataExt;
        #[cfg(target_os = "redox")]
        use std::os::redox::fs::MetadataExt;

        let meta = match file {
            Either::A(path) => fs_metadata(
                make_path(vm, &path, &dir_fd)?,
                follow_symlinks.follow_symlinks,
            ),
            Either::B(fno) => {
                let file = rust_file(fno);
                let res = file.metadata();
                raw_file_number(file);
                res
            }
        };
        let get_stats = move || -> io::Result<PyObjectRef> {
            let meta = meta?;

            Ok(super::_os::StatResult {
                st_mode: meta.st_mode(),
                st_ino: meta.st_ino(),
                st_dev: meta.st_dev(),
                st_nlink: meta.st_nlink(),
                st_uid: meta.st_uid(),
                st_gid: meta.st_gid(),
                st_size: meta.st_size(),
                st_atime: to_seconds_from_unix_epoch(meta.accessed()?),
                st_mtime: to_seconds_from_unix_epoch(meta.modified()?),
                st_ctime: to_seconds_from_nanos(meta.st_ctime(), meta.st_ctime_nsec()),
            }
            .into_obj(vm))
        };

        get_stats().map_err(|err| err.into_pyexception(vm))
    }

    #[pyfunction]
    pub(super) fn symlink(
        src: PyPathLike,
        dst: PyPathLike,
        _target_is_directory: TargetIsDirectory,
        dir_fd: DirFd,
        vm: &VirtualMachine,
    ) -> PyResult<()> {
        use std::os::unix::fs as unix_fs;
        let dst = make_path(vm, &dst, &dir_fd)?;
        unix_fs::symlink(src.path, dst).map_err(|err| err.into_pyexception(vm))
    }

    #[cfg(not(target_os = "redox"))]
    #[pyfunction]
    fn chroot(path: PyPathLike, vm: &VirtualMachine) -> PyResult<()> {
        nix::unistd::chroot(&*path.path).map_err(|err| err.into_pyexception(vm))
    }

    // As of now, redox does not seems to support chown command (cf. https://gitlab.redox-os.org/redox-os/coreutils , last checked on 05/07/2020)
    #[cfg(not(target_os = "redox"))]
    #[pyfunction]
    fn chown(
        path: Either<PyPathLike, i64>,
        uid: PyIntRef,
        gid: PyIntRef,
        dir_fd: DirFd,
        follow_symlinks: FollowSymlinks,
        vm: &VirtualMachine,
    ) -> PyResult<()> {
        let uid = isize::try_from_object(&vm, uid.as_object().clone())?;
        let gid = isize::try_from_object(&vm, gid.as_object().clone())?;

        let uid = if uid >= 0 {
            Some(nix::unistd::Uid::from_raw(uid as u32))
        } else if uid == -1 {
            None
        } else {
            return Err(vm.new_os_error(String::from("Specified uid is not valid.")));
        };

        let gid = if gid >= 0 {
            Some(nix::unistd::Gid::from_raw(gid as u32))
        } else if gid == -1 {
            None
        } else {
            return Err(vm.new_os_error(String::from("Specified gid is not valid.")));
        };

        let flag = if follow_symlinks.follow_symlinks {
            nix::unistd::FchownatFlags::FollowSymlink
        } else {
            nix::unistd::FchownatFlags::NoFollowSymlink
        };

        let dir_fd: Option<std::os::unix::io::RawFd> = match dir_fd.dir_fd {
            Some(int_ref) => Some(i32::try_from_object(&vm, int_ref.as_object().clone())?),
            None => None,
        };

        match path {
            Either::A(p) => nix::unistd::fchownat(dir_fd, p.path.as_os_str(), uid, gid, flag),
            Either::B(fd) => {
                let path = fs::read_link(format!("/proc/self/fd/{}", fd)).map_err(|_| {
                    vm.new_os_error(String::from("Cannot find path for specified fd"))
                })?;
                nix::unistd::fchownat(dir_fd, &path, uid, gid, flag)
            }
        }
        .map_err(|err| err.into_pyexception(vm))
    }

    #[cfg(not(target_os = "redox"))]
    #[pyfunction]
    fn lchown(path: PyPathLike, uid: PyIntRef, gid: PyIntRef, vm: &VirtualMachine) -> PyResult<()> {
        chown(
            Either::A(path),
            uid,
            gid,
            DirFd { dir_fd: None },
            FollowSymlinks {
                follow_symlinks: false,
            },
            vm,
        )
    }

    #[cfg(not(target_os = "redox"))]
    #[pyfunction]
    fn fchown(fd: i64, uid: PyIntRef, gid: PyIntRef, vm: &VirtualMachine) -> PyResult<()> {
        chown(
            Either::B(fd),
            uid,
            gid,
            DirFd { dir_fd: None },
            FollowSymlinks {
                follow_symlinks: true,
            },
            vm,
        )
    }

    #[pyfunction]
    fn get_inheritable(fd: RawFd, vm: &VirtualMachine) -> PyResult<bool> {
        use nix::fcntl::fcntl;
        use nix::fcntl::FcntlArg;
        let flags = fcntl(fd, FcntlArg::F_GETFD);
        match flags {
            Ok(ret) => Ok((ret & libc::FD_CLOEXEC) == 0),
            Err(err) => Err(err.into_pyexception(vm)),
        }
    }

    pub(crate) fn raw_set_inheritable(fd: RawFd, inheritable: bool) -> nix::Result<()> {
        use nix::fcntl;
        let flags = fcntl::FdFlag::from_bits_truncate(fcntl::fcntl(fd, fcntl::FcntlArg::F_GETFD)?);
        let mut new_flags = flags;
        new_flags.set(fcntl::FdFlag::FD_CLOEXEC, !inheritable);
        if flags != new_flags {
            fcntl::fcntl(fd, fcntl::FcntlArg::F_SETFD(new_flags))?;
        }
        Ok(())
    }

    #[pyfunction]
    fn set_inheritable(fd: i64, inheritable: bool, vm: &VirtualMachine) -> PyResult<()> {
        raw_set_inheritable(fd as RawFd, inheritable).map_err(|err| err.into_pyexception(vm))
    }

    #[pyfunction]
    fn get_blocking(fd: RawFd, vm: &VirtualMachine) -> PyResult<bool> {
        use nix::fcntl::fcntl;
        use nix::fcntl::FcntlArg;
        let flags = fcntl(fd, FcntlArg::F_GETFL);
        match flags {
            Ok(ret) => Ok((ret & libc::O_NONBLOCK) == 0),
            Err(err) => Err(err.into_pyexception(vm)),
        }
    }

    #[pyfunction]
    fn set_blocking(fd: RawFd, blocking: bool, vm: &VirtualMachine) -> PyResult<()> {
        let _set_flag = || {
            use nix::fcntl::fcntl;
            use nix::fcntl::FcntlArg;
            use nix::fcntl::OFlag;

            let flags = OFlag::from_bits_truncate(fcntl(fd, FcntlArg::F_GETFL)?);
            let mut new_flags = flags;
            new_flags.set(OFlag::from_bits_truncate(libc::O_NONBLOCK), !blocking);
            if flags != new_flags {
                fcntl(fd, FcntlArg::F_SETFL(new_flags))?;
            }
            Ok(())
        };
        _set_flag().map_err(|err: nix::Error| err.into_pyexception(vm))
    }

    #[pyfunction]
    fn pipe(vm: &VirtualMachine) -> PyResult<(RawFd, RawFd)> {
        use nix::unistd::close;
        use nix::unistd::pipe;
        let (rfd, wfd) = pipe().map_err(|err| err.into_pyexception(vm))?;
        set_inheritable(rfd.into(), false, vm)
            .and_then(|_| set_inheritable(wfd.into(), false, vm))
            .map_err(|err| {
                let _ = close(rfd);
                let _ = close(wfd);
                err
            })?;
        Ok((rfd, wfd))
    }

    // cfg from nix
    #[cfg(any(
        target_os = "android",
        target_os = "dragonfly",
        target_os = "emscripten",
        target_os = "freebsd",
        target_os = "linux",
        target_os = "netbsd",
        target_os = "openbsd"
    ))]
    #[pyfunction]
    fn pipe2(flags: libc::c_int, vm: &VirtualMachine) -> PyResult<(RawFd, RawFd)> {
        use nix::fcntl::OFlag;
        use nix::unistd::pipe2;
        let oflags = OFlag::from_bits_truncate(flags);
        pipe2(oflags).map_err(|err| err.into_pyexception(vm))
    }

    #[pyfunction]
    fn system(command: PyStringRef) -> PyResult<i32> {
        use std::ffi::CString;

        let rstr = command.borrow_value();
        let cstr = CString::new(rstr).unwrap();
        let x = unsafe { libc::system(cstr.as_ptr()) };
        Ok(x)
    }

    #[pyfunction]
    fn chmod(
        path: PyPathLike,
        dir_fd: DirFd,
        mode: u32,
        follow_symlinks: FollowSymlinks,
        vm: &VirtualMachine,
    ) -> PyResult<()> {
        let path = make_path(vm, &path, &dir_fd)?;
        let body = move || {
            use std::os::unix::fs::PermissionsExt;
            let meta = fs_metadata(path, follow_symlinks.follow_symlinks)?;
            let mut permissions = meta.permissions();
            permissions.set_mode(mode);
            fs::set_permissions(path, permissions)
        };
        body().map_err(|err| err.into_pyexception(vm))
    }

    #[pyfunction]
    fn execv(
        path: PyStringRef,
        argv_list: Either<PyListRef, PyTupleRef>,
        vm: &VirtualMachine,
    ) -> PyResult<()> {
        let path = ffi::CString::new(path.borrow_value())
            .map_err(|_| vm.new_value_error("embedded null character".to_owned()))?;

        let argv: Vec<ffi::CString> = match argv_list {
            Either::A(list) => vm.extract_elements(list.as_object())?,
            Either::B(tuple) => vm.extract_elements(tuple.as_object())?,
        };
        let argv: Vec<&ffi::CStr> = argv.iter().map(|entry| entry.as_c_str()).collect();

        let first = argv
            .first()
            .ok_or_else(|| vm.new_value_error("execv() arg 2 must not be empty".to_owned()))?;
        if first.to_bytes().is_empty() {
            return Err(
                vm.new_value_error("execv() arg 2 first element cannot be empty".to_owned())
            );
        }

        unistd::execv(&path, &argv)
            .map(|_ok| ())
            .map_err(|err| err.into_pyexception(vm))
    }

    #[pyfunction]
<<<<<<< HEAD
=======
    fn execve(
        path: PyPathLike,
        args: Either<PyListRef, PyTupleRef>,
        env: PyDictRef,
        vm: &VirtualMachine,
    ) -> PyResult<()> {
        let path = ffi::CString::new(path.into_bytes())
            .map_err(|_| vm.new_value_error("embedded null character".to_owned()))?;

        let args: Vec<ffi::CString> = match args {
            Either::A(list) => vm.extract_elements(list.as_object())?,
            Either::B(tuple) => vm.extract_elements(tuple.as_object())?,
        };
        let args: Vec<&ffi::CStr> = args.iter().map(|entry| entry.as_c_str()).collect();

        let first = args
            .first()
            .ok_or_else(|| vm.new_value_error("execv() arg 2 must not be empty".to_owned()))?;

        if first.to_bytes().is_empty() {
            return Err(
                vm.new_value_error("execv() arg 2 first element cannot be empty".to_owned())
            );
        }

        let env = env
            .into_iter()
            .map(|(k, v)| -> PyResult<_> {
                let (key, value) = (
                    PyPathLike::try_from_object(&vm, k)?,
                    PyPathLike::try_from_object(&vm, v)?,
                );
                ffi::CString::new(format!("{}={}", key.path.display(), value.path.display()))
                    .map_err(|_| vm.new_value_error("embedded null character".to_owned()))
            })
            .collect::<Result<Vec<_>, _>>()?;

        let env: Vec<&ffi::CStr> = env.iter().map(|entry| entry.as_c_str()).collect();

        unistd::execve(&path, &args, &env).map_err(|err| err.into_pyexception(vm))?;
        Ok(())
    }

    #[pyfunction]
>>>>>>> 230f9158
    fn getppid(vm: &VirtualMachine) -> PyObjectRef {
        let ppid = unistd::getppid().as_raw();
        vm.ctx.new_int(ppid)
    }

    #[pyfunction]
    fn getgid(vm: &VirtualMachine) -> PyObjectRef {
        let gid = unistd::getgid().as_raw();
        vm.ctx.new_int(gid)
    }

    #[pyfunction]
    fn getegid(vm: &VirtualMachine) -> PyObjectRef {
        let egid = unistd::getegid().as_raw();
        vm.ctx.new_int(egid)
    }

    #[pyfunction]
    fn getpgid(pid: u32, vm: &VirtualMachine) -> PyResult {
        match unistd::getpgid(Some(Pid::from_raw(pid as i32))) {
            Ok(pgid) => Ok(vm.ctx.new_int(pgid.as_raw())),
            Err(err) => Err(err.into_pyexception(vm)),
        }
    }

    #[pyfunction]
    fn getpgrp(vm: &VirtualMachine) -> PyResult {
        Ok(vm.ctx.new_int(unistd::getpgrp().as_raw()))
    }

    #[cfg(not(target_os = "redox"))]
    #[pyfunction]
    fn getsid(pid: u32, vm: &VirtualMachine) -> PyResult {
        match unistd::getsid(Some(Pid::from_raw(pid as i32))) {
            Ok(sid) => Ok(vm.ctx.new_int(sid.as_raw())),
            Err(err) => Err(err.into_pyexception(vm)),
        }
    }

    #[pyfunction]
    fn getuid(vm: &VirtualMachine) -> PyObjectRef {
        let uid = unistd::getuid().as_raw();
        vm.ctx.new_int(uid)
    }

    #[pyfunction]
    fn geteuid(vm: &VirtualMachine) -> PyObjectRef {
        let euid = unistd::geteuid().as_raw();
        vm.ctx.new_int(euid)
    }

    #[pyfunction]
    fn setgid(gid: u32, vm: &VirtualMachine) -> PyResult<()> {
        unistd::setgid(Gid::from_raw(gid)).map_err(|err| err.into_pyexception(vm))
    }

    #[cfg(not(target_os = "redox"))]
    #[pyfunction]
    fn setegid(egid: u32, vm: &VirtualMachine) -> PyResult<()> {
        unistd::setegid(Gid::from_raw(egid)).map_err(|err| err.into_pyexception(vm))
    }

    #[pyfunction]
    fn setpgid(pid: u32, pgid: u32, vm: &VirtualMachine) -> PyResult<()> {
        unistd::setpgid(Pid::from_raw(pid as i32), Pid::from_raw(pgid as i32))
            .map_err(|err| err.into_pyexception(vm))
    }

    #[cfg(not(target_os = "redox"))]
    #[pyfunction]
    fn setsid(vm: &VirtualMachine) -> PyResult<()> {
        unistd::setsid()
            .map(|_ok| ())
            .map_err(|err| err.into_pyexception(vm))
    }

    #[pyfunction]
    fn setuid(uid: u32, vm: &VirtualMachine) -> PyResult<()> {
        unistd::setuid(Uid::from_raw(uid)).map_err(|err| err.into_pyexception(vm))
    }

    #[cfg(not(target_os = "redox"))]
    #[pyfunction]
    fn seteuid(euid: u32, vm: &VirtualMachine) -> PyResult<()> {
        unistd::seteuid(Uid::from_raw(euid)).map_err(|err| err.into_pyexception(vm))
    }

    #[cfg(not(target_os = "redox"))]
    #[pyfunction]
    fn setreuid(ruid: u32, euid: u32, vm: &VirtualMachine) -> PyResult<()> {
        unistd::setuid(Uid::from_raw(ruid)).map_err(|err| err.into_pyexception(vm))?;
        unistd::seteuid(Uid::from_raw(euid)).map_err(|err| err.into_pyexception(vm))
    }

    // cfg from nix
    #[cfg(any(
        target_os = "android",
        target_os = "freebsd",
        target_os = "linux",
        target_os = "openbsd"
    ))]
    #[pyfunction]
    fn setresuid(ruid: u32, euid: u32, suid: u32, vm: &VirtualMachine) -> PyResult<()> {
        unistd::setresuid(
            Uid::from_raw(ruid),
            Uid::from_raw(euid),
            Uid::from_raw(suid),
        )
        .map_err(|err| err.into_pyexception(vm))
    }

    #[cfg(not(target_os = "redox"))]
    #[pyfunction]
    fn openpty(vm: &VirtualMachine) -> PyResult {
        let r = nix::pty::openpty(None, None).map_err(|err| err.into_pyexception(vm))?;
        Ok(vm
            .ctx
            .new_tuple(vec![vm.ctx.new_int(r.master), vm.ctx.new_int(r.slave)]))
    }

    #[pyfunction]
    fn ttyname(fd: i32, vm: &VirtualMachine) -> PyResult {
        let name = unsafe { libc::ttyname(fd) };
        if name.is_null() {
            Err(errno_err(vm))
        } else {
            let name = unsafe { ffi::CStr::from_ptr(name) }.to_str().unwrap();
            Ok(vm.ctx.new_str(name))
        }
    }

    #[cfg(any(target_os = "linux", target_os = "android", target_os = "openbsd"))]
    type ModeT = u32;

    #[cfg(target_os = "redox")]
    type ModeT = i32;

    #[cfg(target_os = "macos")]
    type ModeT = u16;

    #[cfg(any(
        target_os = "macos",
        target_os = "linux",
        target_os = "openbsd",
        target_os = "redox",
        target_os = "android",
    ))]
    #[pyfunction]
    fn umask(mask: ModeT, _vm: &VirtualMachine) -> PyResult<ModeT> {
        let ret_mask = unsafe { libc::umask(mask) };
        Ok(ret_mask)
    }

    #[pystruct_sequence(module = "os", name = "uname_result")]
    #[derive(Debug)]
    struct UnameResult {
        sysname: String,
        nodename: String,
        release: String,
        version: String,
        machine: String,
    }

    impl UnameResult {
        fn into_obj(self, vm: &VirtualMachine) -> PyObjectRef {
            self.into_struct_sequence(vm, vm.class(super::MODULE_NAME, "uname_result"))
                .unwrap()
                .into_object()
        }
    }

    #[pyfunction]
    fn uname(vm: &VirtualMachine) -> PyResult {
        let info = uname::uname().map_err(|err| err.into_pyexception(vm))?;
        Ok(UnameResult {
            sysname: info.sysname,
            nodename: info.nodename,
            release: info.release,
            version: info.version,
            machine: info.machine,
        }
        .into_obj(vm))
    }

    #[pyfunction]
    fn sync(_vm: &VirtualMachine) -> PyResult<()> {
        #[cfg(not(any(target_os = "redox", target_os = "android")))]
        unsafe {
            libc::sync();
        }
        Ok(())
    }

    // cfg from nix
    #[cfg(any(
        target_os = "android",
        target_os = "freebsd",
        target_os = "linux",
        target_os = "openbsd"
    ))]
    #[pyfunction]
    fn getresuid(vm: &VirtualMachine) -> PyResult<(u32, u32, u32)> {
        let mut ruid = 0;
        let mut euid = 0;
        let mut suid = 0;
        let ret = unsafe { libc::getresuid(&mut ruid, &mut euid, &mut suid) };
        if ret == 0 {
            Ok((ruid, euid, suid))
        } else {
            Err(errno_err(vm))
        }
    }

    // cfg from nix
    #[cfg(any(
        target_os = "android",
        target_os = "freebsd",
        target_os = "linux",
        target_os = "openbsd"
    ))]
    #[pyfunction]
    fn getresgid(vm: &VirtualMachine) -> PyResult<(u32, u32, u32)> {
        let mut rgid = 0;
        let mut egid = 0;
        let mut sgid = 0;
        let ret = unsafe { libc::getresgid(&mut rgid, &mut egid, &mut sgid) };
        if ret == 0 {
            Ok((rgid, egid, sgid))
        } else {
            Err(errno_err(vm))
        }
    }

    // cfg from nix
    #[cfg(any(
        target_os = "android",
        target_os = "freebsd",
        target_os = "linux",
        target_os = "openbsd"
    ))]
    #[pyfunction]
    fn setresgid(rgid: u32, egid: u32, sgid: u32, vm: &VirtualMachine) -> PyResult<()> {
        unistd::setresgid(
            Gid::from_raw(rgid),
            Gid::from_raw(egid),
            Gid::from_raw(sgid),
        )
        .map_err(|err| err.into_pyexception(vm))
    }

    // cfg from nix
    #[cfg(any(
        target_os = "android",
        target_os = "freebsd",
        target_os = "linux",
        target_os = "openbsd"
    ))]
    #[pyfunction]
    fn setregid(rgid: u32, egid: u32, vm: &VirtualMachine) -> PyResult<()> {
        let ret = unsafe { libc::setregid(rgid, egid) };
        if ret == 0 {
            Ok(())
        } else {
            Err(errno_err(vm))
        }
    }

    // cfg from nix
    #[cfg(any(
        target_os = "android",
        target_os = "freebsd",
        target_os = "linux",
        target_os = "openbsd"
    ))]
    #[pyfunction]
    fn initgroups(user_name: PyStringRef, gid: u32, vm: &VirtualMachine) -> PyResult<()> {
        let user = ffi::CString::new(user_name.borrow_value()).unwrap();
        let gid = Gid::from_raw(gid);
        unistd::initgroups(&user, gid).map_err(|err| err.into_pyexception(vm))
    }

    // cfg from nix
    #[cfg(any(
        target_os = "android",
        target_os = "freebsd",
        target_os = "linux",
        target_os = "openbsd"
    ))]
    #[pyfunction]
    fn setgroups(group_ids: PyIterable<u32>, vm: &VirtualMachine) -> PyResult<()> {
        let gids = group_ids
            .iter(vm)?
            .map(|entry| match entry {
                Ok(id) => Ok(unistd::Gid::from_raw(id)),
                Err(err) => Err(err),
            })
            .collect::<Result<Vec<_>, _>>()?;
        let ret = unistd::setgroups(&gids);
        ret.map_err(|err| err.into_pyexception(vm))
    }

    fn envp_from_dict(dict: PyDictRef, vm: &VirtualMachine) -> PyResult<Vec<ffi::CString>> {
        dict.into_iter()
            .map(|(k, v)| {
                let k = PyPathLike::try_from_object(vm, k)?.into_bytes();
                let v = PyPathLike::try_from_object(vm, v)?.into_bytes();
                if k.contains(&0) {
                    return Err(
                        vm.new_value_error("envp dict key cannot contain a nul byte".to_owned())
                    );
                }
                if k.contains(&b'=') {
                    return Err(vm.new_value_error(
                        "envp dict key cannot contain a '=' character".to_owned(),
                    ));
                }
                if v.contains(&0) {
                    return Err(
                        vm.new_value_error("envp dict value cannot contain a nul byte".to_owned())
                    );
                }
                let mut env = k;
                env.push(b'=');
                env.extend(v);
                Ok(unsafe { ffi::CString::from_vec_unchecked(env) })
            })
            .collect()
    }

    #[cfg(any(target_os = "linux", target_os = "freebsd", target_os = "macos"))]
    #[derive(FromArgs)]
    pub(super) struct PosixSpawnArgs {
        #[pyarg(positional_only)]
        path: PyPathLike,
        #[pyarg(positional_only)]
        args: PyIterable<PyPathLike>,
        #[pyarg(positional_only)]
        env: PyMapping,
        #[pyarg(keyword_only, default = "None")]
        file_actions: Option<PyIterable<PyTupleRef>>,
        #[pyarg(keyword_only, default = "None")]
        setsigdef: Option<PyIterable<i32>>,
    }

    #[cfg(any(target_os = "linux", target_os = "freebsd", target_os = "macos"))]
    #[derive(num_enum::IntoPrimitive, num_enum::TryFromPrimitive)]
    #[repr(i32)]
    enum PosixSpawnFileActionIdentifier {
        Open,
        Close,
        Dup2,
    }

    #[cfg(any(target_os = "linux", target_os = "freebsd", target_os = "macos"))]
    impl PosixSpawnArgs {
        fn spawn(self, spawnp: bool, vm: &VirtualMachine) -> PyResult<libc::pid_t> {
            let path = ffi::CString::new(self.path.into_bytes())
                .map_err(|_| vm.new_value_error("path should not have nul bytes".to_owned()))?;

            let mut file_actions = unsafe {
                let mut fa = std::mem::MaybeUninit::uninit();
                assert!(libc::posix_spawn_file_actions_init(fa.as_mut_ptr()) == 0);
                fa.assume_init()
            };
            if let Some(it) = self.file_actions {
                for action in it.iter(vm)? {
                    let action = action?;
                    let (id, args) = action.borrow_value().split_first().ok_or_else(|| {
                        vm.new_type_error(
                            "Each file_actions element must be a non-empty tuple".to_owned(),
                        )
                    })?;
                    let id = i32::try_from_object(vm, id.clone())?;
                    let id = PosixSpawnFileActionIdentifier::try_from(id).map_err(|_| {
                        vm.new_type_error("Unknown file_actions identifier".to_owned())
                    })?;
                    let args = PyFuncArgs::from(args.to_vec());
                    let ret = match id {
                        PosixSpawnFileActionIdentifier::Open => {
                            let (fd, path, oflag, mode): (_, PyPathLike, _, _) = args.bind(vm)?;
                            let path = ffi::CString::new(path.into_bytes()).map_err(|_| {
                                vm.new_value_error(
                                    "POSIX_SPAWN_OPEN path should not have nul bytes".to_owned(),
                                )
                            })?;
                            unsafe {
                                libc::posix_spawn_file_actions_addopen(
                                    &mut file_actions,
                                    fd,
                                    path.as_ptr(),
                                    oflag,
                                    mode,
                                )
                            }
                        }
                        PosixSpawnFileActionIdentifier::Close => {
                            let (fd,) = args.bind(vm)?;
                            unsafe {
                                libc::posix_spawn_file_actions_addclose(&mut file_actions, fd)
                            }
                        }
                        PosixSpawnFileActionIdentifier::Dup2 => {
                            let (fd, newfd) = args.bind(vm)?;
                            unsafe {
                                libc::posix_spawn_file_actions_adddup2(&mut file_actions, fd, newfd)
                            }
                        }
                    };
                    if ret != 0 {
                        return Err(errno_err(vm));
                    }
                }
            }

            let mut attrp = unsafe {
                let mut sa = std::mem::MaybeUninit::uninit();
                assert!(libc::posix_spawnattr_init(sa.as_mut_ptr()) == 0);
                sa.assume_init()
            };
            if let Some(sigs) = self.setsigdef {
                use nix::sys::signal;
                let mut set = signal::SigSet::empty();
                for sig in sigs.iter(vm)? {
                    let sig = sig?;
                    let sig = signal::Signal::try_from(sig).map_err(|_| {
                        vm.new_value_error(format!("signal number {} out of range", sig))
                    })?;
                    set.add(sig);
                }
                assert!(
                    unsafe { libc::posix_spawnattr_setsigdefault(&mut attrp, set.as_ref()) } == 0
                );
            }

            let mut args: Vec<ffi::CString> = self
                .args
                .iter(vm)?
                .map(|res| {
                    ffi::CString::new(res?.into_bytes()).map_err(|_| {
                        vm.new_value_error("path should not have nul bytes".to_owned())
                    })
                })
                .collect::<Result<_, _>>()?;
            let argv: Vec<*mut libc::c_char> = args
                .iter_mut()
                .map(|s| s.as_ptr() as _)
                .chain(std::iter::once(std::ptr::null_mut()))
                .collect();
            let mut env = envp_from_dict(self.env.into_dict(), vm)?;
            let envp: Vec<*mut libc::c_char> = env
                .iter_mut()
                .map(|s| s.as_ptr() as _)
                .chain(std::iter::once(std::ptr::null_mut()))
                .collect();

            let mut pid = 0;
            let ret = unsafe {
                if spawnp {
                    libc::posix_spawnp(
                        &mut pid,
                        path.as_ptr(),
                        &file_actions,
                        &attrp,
                        argv.as_ptr(),
                        envp.as_ptr(),
                    )
                } else {
                    libc::posix_spawn(
                        &mut pid,
                        path.as_ptr(),
                        &file_actions,
                        &attrp,
                        argv.as_ptr(),
                        envp.as_ptr(),
                    )
                }
            };

            if ret == 0 {
                Ok(pid)
            } else {
                Err(errno_err(vm))
            }
        }
    }

    #[cfg(any(target_os = "linux", target_os = "freebsd", target_os = "macos"))]
    #[pyfunction]
    fn posix_spawn(args: PosixSpawnArgs, vm: &VirtualMachine) -> PyResult<libc::pid_t> {
        args.spawn(false, vm)
    }
    #[cfg(any(target_os = "linux", target_os = "freebsd", target_os = "macos"))]
    #[pyfunction]
    fn posix_spawnp(args: PosixSpawnArgs, vm: &VirtualMachine) -> PyResult<libc::pid_t> {
        args.spawn(true, vm)
    }

    #[pyfunction(name = "WIFSIGNALED")]
    fn wifsignaled(status: i32) -> bool {
        unsafe { libc::WIFSIGNALED(status) }
    }
    #[pyfunction(name = "WIFSTOPPED")]
    fn wifstopped(status: i32) -> bool {
        unsafe { libc::WIFSTOPPED(status) }
    }
    #[pyfunction(name = "WIFEXITED")]
    fn wifexited(status: i32) -> bool {
        unsafe { libc::WIFEXITED(status) }
    }
    #[pyfunction(name = "WTERMSIG")]
    fn wtermsig(status: i32) -> i32 {
        unsafe { libc::WTERMSIG(status) }
    }
    #[pyfunction(name = "WSTOPSIG")]
    fn wstopsig(status: i32) -> i32 {
        unsafe { libc::WSTOPSIG(status) }
    }
    #[pyfunction(name = "WEXITSTATUS")]
    fn wexitstatus(status: i32) -> i32 {
        unsafe { libc::WEXITSTATUS(status) }
    }

    #[pyfunction]
    fn waitpid(pid: libc::pid_t, opt: i32, vm: &VirtualMachine) -> PyResult<(libc::pid_t, i32)> {
        let mut status = 0;
        let pid = unsafe { libc::waitpid(pid, &mut status, opt) };
        let pid = Errno::result(pid).map_err(|err| err.into_pyexception(vm))?;
        Ok((pid, status))
    }
    #[pyfunction]
    fn wait(vm: &VirtualMachine) -> PyResult<(libc::pid_t, i32)> {
        waitpid(-1, 0, vm)
    }

    #[pyfunction]
    fn kill(pid: i32, sig: isize, vm: &VirtualMachine) -> PyResult<()> {
        {
            let ret = unsafe { libc::kill(pid, sig as i32) };
            if ret == -1 {
                Err(errno_err(vm))
            } else {
                Ok(())
            }
        }
    }

    #[pyfunction]
    fn get_terminal_size(fd: OptionalArg<i32>, vm: &VirtualMachine) -> PyResult<PyTupleRef> {
        let (columns, lines) = {
            #[cfg(unix)]
            {
                nix::ioctl_read_bad!(winsz, libc::TIOCGWINSZ, libc::winsize);
                let mut w = libc::winsize {
                    ws_row: 0,
                    ws_col: 0,
                    ws_xpixel: 0,
                    ws_ypixel: 0,
                };
                unsafe { winsz(fd.unwrap_or(libc::STDOUT_FILENO), &mut w) }
                    .map_err(|err| err.into_pyexception(vm))?;
                (w.ws_col.into(), w.ws_row.into())
            }
        };
        super::_os::PyTerminalSize { columns, lines }
            .into_struct_sequence(vm, vm.try_class(super::MODULE_NAME, "terminal_size")?)
    }

    // from libstd:
    // https://github.com/rust-lang/rust/blob/daecab3a784f28082df90cebb204998051f3557d/src/libstd/sys/unix/fs.rs#L1251
    #[cfg(target_os = "macos")]
    extern "C" {
        fn fcopyfile(
            in_fd: libc::c_int,
            out_fd: libc::c_int,
            state: *mut libc::c_void, // copyfile_state_t (unused)
            flags: u32,               // copyfile_flags_t
        ) -> libc::c_int;
    }

    #[cfg(target_os = "macos")]
    #[pyfunction]
    fn _fcopyfile(in_fd: i32, out_fd: i32, flags: i32, vm: &VirtualMachine) -> PyResult<()> {
        let ret = unsafe { fcopyfile(in_fd, out_fd, std::ptr::null_mut(), flags as u32) };
        if ret < 0 {
            Err(errno_err(vm))
        } else {
            Ok(())
        }
    }

    pub(super) fn support_funcs(vm: &VirtualMachine) -> Vec<SupportFunc> {
        vec![
            SupportFunc::new(vm, "chmod", chmod, Some(false), Some(false), Some(false)),
            #[cfg(not(target_os = "redox"))]
            SupportFunc::new(vm, "chroot", chroot, Some(false), None, None),
            SupportFunc::new(vm, "chown", chown, Some(true), Some(true), Some(true)),
            SupportFunc::new(vm, "lchown", lchown, None, None, None),
            SupportFunc::new(vm, "fchown", fchown, Some(true), None, Some(true)),
            SupportFunc::new(vm, "umask", umask, Some(false), Some(false), Some(false)),
            SupportFunc::new(vm, "execv", execv, None, None, None),
        ]
    }
}
#[cfg(unix)]
use posix as platform;
#[cfg(unix)]
pub(crate) use posix::raw_set_inheritable;

#[cfg(windows)]
#[pymodule]
mod nt {
    use super::*;
    use crate::obj::objlist::PyListRef;
    pub(super) use std::os::windows::fs::OpenOptionsExt;
    use std::os::windows::io::RawHandle;
    #[cfg(target_env = "msvc")]
    use winapi::vc::vcruntime::intptr_t;

    #[pyattr]
    const O_BINARY: libc::c_int = libc::O_BINARY;

    pub(super) type OpenFlags = u32;

    pub fn raw_file_number(handle: File) -> i64 {
        use std::os::windows::io::IntoRawHandle;

        handle.into_raw_handle() as i64
    }

    pub fn rust_file(raw_fileno: i64) -> File {
        use std::os::windows::io::{AsRawHandle, FromRawHandle};

        let raw_fileno = match raw_fileno {
            0 => io::stdin().as_raw_handle(),
            1 => io::stdout().as_raw_handle(),
            2 => io::stderr().as_raw_handle(),
            fno => fno as RawHandle,
        };

        //This seems to work as expected but further testing is required.
        unsafe { File::from_raw_handle(raw_fileno) }
    }

    impl PyPathLike {
        pub fn wide(&self) -> Vec<u16> {
            use std::os::windows::ffi::OsStrExt;
            self.path
                .as_os_str()
                .encode_wide()
                .chain(std::iter::once(0))
                .collect()
        }
    }

    #[pyfunction]
    pub(super) fn access(path: PyPathLike, mode: u8) -> bool {
        use winapi::um::{fileapi, winnt};
        let attr = unsafe { fileapi::GetFileAttributesW(path.wide().as_ptr()) };
        attr != fileapi::INVALID_FILE_ATTRIBUTES
            && (mode & 2 == 0
                || attr & winnt::FILE_ATTRIBUTE_READONLY == 0
                || attr & winnt::FILE_ATTRIBUTE_DIRECTORY != 0)
    }

    #[pyfunction]
    pub(super) fn symlink(
        src: PyPathLike,
        dst: PyPathLike,
        _target_is_directory: TargetIsDirectory,
        _dir_fd: DirFd,
        vm: &VirtualMachine,
    ) -> PyResult<()> {
        let body = move || {
            use std::os::windows::fs as win_fs;
            let meta = fs::metadata(src.path.clone())?;
            if meta.is_file() {
                win_fs::symlink_file(src.path, dst.path)
            } else if meta.is_dir() {
                win_fs::symlink_dir(src.path, dst.path)
            } else {
                panic!("Unknown file type");
            }
        };
        body().map_err(|err| err.into_pyexception(vm))
    }

    #[pyfunction]
    fn set_inheritable(fd: i64, inheritable: bool, vm: &VirtualMachine) -> PyResult<()> {
        #[cfg(windows)]
        {
            use winapi::um::{handleapi, winbase};
            let fd = fd as RawHandle;
            let flags = if inheritable {
                winbase::HANDLE_FLAG_INHERIT
            } else {
                0
            };
            let ret =
                unsafe { handleapi::SetHandleInformation(fd, winbase::HANDLE_FLAG_INHERIT, flags) };
            if ret == 0 {
                Err(errno_err(vm))
            } else {
                Ok(())
            }
        }
    }

    // Copied from CPython fileutils.c
    fn attributes_to_mode(attr: u32) -> u32 {
        const FILE_ATTRIBUTE_DIRECTORY: u32 = 16;
        const FILE_ATTRIBUTE_READONLY: u32 = 1;
        const S_IFDIR: u32 = 0o040000;
        const S_IFREG: u32 = 0o100000;
        let mut m: u32 = 0;
        if attr & FILE_ATTRIBUTE_DIRECTORY == FILE_ATTRIBUTE_DIRECTORY {
            m |= S_IFDIR | 0111; /* IFEXEC for user,group,other */
        } else {
            m |= S_IFREG;
        }
        if attr & FILE_ATTRIBUTE_READONLY == FILE_ATTRIBUTE_READONLY {
            m |= 0444;
        } else {
            m |= 0666;
        }
        m
    }

    #[pyattr]
    fn environ(vm: &VirtualMachine) -> PyDictRef {
        let environ = vm.ctx.new_dict();

        for (key, value) in env::vars() {
            environ
                .set_item(vm.ctx.new_str(key), vm.ctx.new_str(value), vm)
                .unwrap();
        }
        environ
    }

    #[pyfunction]
    pub(super) fn stat(
        file: Either<PyPathLike, i64>,
        _dir_fd: DirFd, // TODO: error
        follow_symlinks: FollowSymlinks,
        vm: &VirtualMachine,
    ) -> PyResult {
        use std::os::windows::fs::MetadataExt;

        let get_stats = move || -> io::Result<PyObjectRef> {
            let meta = match file {
                Either::A(path) => fs_metadata(path.path, follow_symlinks.follow_symlinks)?,
                Either::B(fno) => {
                    let f = rust_file(fno);
                    let meta = f.metadata()?;
                    raw_file_number(f);
                    meta
                }
            };

            Ok(super::_os::StatResult {
                st_mode: attributes_to_mode(meta.file_attributes()),
                st_ino: 0,   // TODO: Not implemented in std::os::windows::fs::MetadataExt.
                st_dev: 0,   // TODO: Not implemented in std::os::windows::fs::MetadataExt.
                st_nlink: 0, // TODO: Not implemented in std::os::windows::fs::MetadataExt.
                st_uid: 0,   // 0 on windows
                st_gid: 0,   // 0 on windows
                st_size: meta.file_size(),
                st_atime: to_seconds_from_unix_epoch(meta.accessed()?),
                st_mtime: to_seconds_from_unix_epoch(meta.modified()?),
                st_ctime: to_seconds_from_unix_epoch(meta.created()?),
            }
            .into_obj(vm))
        };

        get_stats().map_err(|err| err.into_pyexception(vm))
    }

    #[pyfunction]
    fn chmod(
        path: PyPathLike,
        dir_fd: DirFd,
        mode: u32,
        follow_symlinks: FollowSymlinks,
        vm: &VirtualMachine,
    ) -> PyResult<()> {
        const S_IWRITE: u32 = 128;
        let path = make_path(vm, &path, &dir_fd)?;
        let metadata = if follow_symlinks.follow_symlinks {
            fs::metadata(path)
        } else {
            fs::symlink_metadata(path)
        };
        let meta = metadata.map_err(|err| err.into_pyexception(vm))?;
        let mut permissions = meta.permissions();
        permissions.set_readonly(mode & S_IWRITE != 0);
        fs::set_permissions(path, permissions).map_err(|err| err.into_pyexception(vm))
    }

    // cwait is available on MSVC only (according to CPython)
    #[cfg(target_env = "msvc")]
    extern "C" {
        fn _cwait(termstat: *mut i32, procHandle: intptr_t, action: i32) -> intptr_t;
        fn _get_errno(pValue: *mut i32) -> i32;
    }

    #[cfg(target_env = "msvc")]
    #[pyfunction]
    fn waitpid(pid: intptr_t, opt: i32, vm: &VirtualMachine) -> PyResult<(intptr_t, i32)> {
        let mut status = 0;
        let pid = unsafe { suppress_iph!(_cwait(&mut status, pid, opt)) };
        if pid == -1 {
            Err(errno_err(vm))
        } else {
            Ok((pid, status << 8))
        }
    }

    #[cfg(target_env = "msvc")]
    #[pyfunction]
    fn wait(vm: &VirtualMachine) -> PyResult<(intptr_t, i32)> {
        waitpid(-1, 0, vm)
    }

    #[pyfunction]
    fn kill(pid: i32, sig: isize, vm: &VirtualMachine) -> PyResult<()> {
        {
            use winapi::um::{handleapi, processthreadsapi, wincon, winnt};
            let sig = sig as u32;
            let pid = pid as u32;

            if sig == wincon::CTRL_C_EVENT || sig == wincon::CTRL_BREAK_EVENT {
                let ret = unsafe { wincon::GenerateConsoleCtrlEvent(sig, pid) };
                let res = if ret == 0 { Err(errno_err(vm)) } else { Ok(()) };
                return res;
            }

            let h = unsafe { processthreadsapi::OpenProcess(winnt::PROCESS_ALL_ACCESS, 0, pid) };
            if h.is_null() {
                return Err(errno_err(vm));
            }
            let ret = unsafe { processthreadsapi::TerminateProcess(h, sig) };
            let res = if ret == 0 { Err(errno_err(vm)) } else { Ok(()) };
            unsafe { handleapi::CloseHandle(h) };
            res
        }
    }

    #[pyfunction]
    fn get_terminal_size(fd: OptionalArg<i32>, vm: &VirtualMachine) -> PyResult<PyTupleRef> {
        let (columns, lines) = {
            {
                use winapi::um::{handleapi, processenv, winbase, wincon};
                let stdhandle = match fd {
                    OptionalArg::Present(0) => winbase::STD_INPUT_HANDLE,
                    OptionalArg::Present(1) | OptionalArg::Missing => winbase::STD_OUTPUT_HANDLE,
                    OptionalArg::Present(2) => winbase::STD_ERROR_HANDLE,
                    _ => return Err(vm.new_value_error("bad file descriptor".to_owned())),
                };
                let h = unsafe { processenv::GetStdHandle(stdhandle) };
                if h.is_null() {
                    return Err(vm.new_os_error("handle cannot be retrieved".to_owned()));
                }
                if h == handleapi::INVALID_HANDLE_VALUE {
                    return Err(errno_err(vm));
                }
                let mut csbi = wincon::CONSOLE_SCREEN_BUFFER_INFO::default();
                let ret = unsafe { wincon::GetConsoleScreenBufferInfo(h, &mut csbi) };
                if ret == 0 {
                    return Err(errno_err(vm));
                }
                let w = csbi.srWindow;
                (
                    (w.Right - w.Left + 1) as usize,
                    (w.Bottom - w.Top + 1) as usize,
                )
            }
        };
        super::_os::PyTerminalSize { columns, lines }
            .into_struct_sequence(vm, vm.try_class(super::MODULE_NAME, "terminal_size")?)
    }

    #[cfg(target_env = "msvc")]
    type InvalidParamHandler = extern "C" fn(
        *const libc::wchar_t,
        *const libc::wchar_t,
        *const libc::wchar_t,
        libc::c_uint,
        libc::uintptr_t,
    );
    #[cfg(target_env = "msvc")]
    extern "C" {
        #[doc(hidden)]
        pub fn _set_thread_local_invalid_parameter_handler(
            pNew: InvalidParamHandler,
        ) -> InvalidParamHandler;
    }

    #[cfg(target_env = "msvc")]
    #[doc(hidden)]
    pub extern "C" fn silent_iph_handler(
        _: *const libc::wchar_t,
        _: *const libc::wchar_t,
        _: *const libc::wchar_t,
        _: libc::c_uint,
        _: libc::uintptr_t,
    ) {
    }

    #[cfg(target_env = "msvc")]
    extern "C" {
        fn _wexecv(cmdname: *const u16, argv: *const *const u16) -> intptr_t;
    }

    #[cfg(target_env = "msvc")]
    #[pyfunction]
    fn execv(
        path: PyStringRef,
        argv_list: Either<PyListRef, PyTupleRef>,
        vm: &VirtualMachine,
    ) -> PyResult<()> {
        use std::iter::once;
        use std::os::windows::prelude::*;
        use std::str::FromStr;

        let path: Vec<u16> = ffi::OsString::from_str(path.borrow_value())
            .unwrap()
            .encode_wide()
            .chain(once(0u16))
            .collect();

        let argv: Vec<ffi::OsString> = match argv_list {
            Either::A(list) => vm.extract_elements(list.as_object())?,
            Either::B(tuple) => vm.extract_elements(tuple.as_object())?,
        };

        let first = argv
            .first()
            .ok_or_else(|| vm.new_value_error("execv() arg 2 must not be empty".to_owned()))?;

        if first.is_empty() {
            return Err(
                vm.new_value_error("execv() arg 2 first element cannot be empty".to_owned())
            );
        }

        let argv: Vec<Vec<u16>> = argv
            .into_iter()
            .map(|s| s.encode_wide().chain(once(0u16)).collect())
            .collect();

        let argv_execv: Vec<*const u16> = argv
            .iter()
            .map(|v| v.as_ptr())
            .chain(once(std::ptr::null()))
            .collect();

        if (unsafe { suppress_iph!(_wexecv(path.as_ptr(), argv_execv.as_ptr())) } == -1) {
            Err(errno_err(vm))
        } else {
            Ok(())
        }
    }

    pub(super) fn support_funcs(_vm: &VirtualMachine) -> Vec<SupportFunc> {
        Vec::new()
    }
}
#[cfg(windows)]
use nt as platform;
#[cfg(windows)]
pub use nt::{_set_thread_local_invalid_parameter_handler, silent_iph_handler};

#[cfg(not(any(unix, windows)))]
#[pymodule(name = "posix")]
mod minor {
    use super::*;

    #[cfg(target_os = "wasi")]
    pub(super) type OpenFlags = u16;

    #[cfg(target_os = "wasi")]
    pub(crate) fn raw_file_number(handle: File) -> i64 {
        // This should be safe, since the wasi api is pretty well defined, but once
        // `wasi_ext` gets stabilized we should use that instead.
        unsafe { std::mem::transmute::<_, u32>(handle).into() }
    }
    #[cfg(not(target_os = "wasi"))]
    pub(crate) fn raw_file_number(_handle: File) -> i64 {
        unimplemented!();
    }

    #[cfg(target_os = "wasi")]
    pub(crate) fn rust_file(raw_fileno: i64) -> File {
        unsafe { std::mem::transmute(raw_fileno as u32) }
    }

    #[cfg(not(target_os = "wasi"))]
    pub(crate) fn rust_file(_raw_fileno: i64) -> File {
        unimplemented!();
    }

    #[pyfunction]
    pub(super) fn access(_path: PyStringRef, _mode: u8, vm: &VirtualMachine) -> PyResult<bool> {
        os_unimpl("os.access", vm)
    }

    #[pyfunction]
    pub(super) fn stat(
        _file: Either<PyPathLike, i64>,
        _dir_fd: DirFd,
        _follow_symlinks: FollowSymlinks,
        vm: &VirtualMachine,
    ) -> PyResult {
        os_unimpl("os.stat", vm)
    }

    #[pyfunction]
    pub(super) fn symlink(
        _src: PyPathLike,
        _dst: PyPathLike,
        _target_is_directory: TargetIsDirectory,
        _dir_fd: DirFd,
        vm: &VirtualMachine,
    ) -> PyResult<()> {
        os_unimpl("os.symlink", vm)
    }

    #[pyattr]
    fn environ(vm: &VirtualMachine) -> PyDictRef {
        vm.ctx.new_dict()
    }

    pub(super) fn support_funcs(_vm: &VirtualMachine) -> Vec<SupportFunc> {
        Vec::new()
    }
}
#[cfg(not(any(unix, windows)))]
use minor as platform;

pub(crate) use platform::{raw_file_number, rust_file, MODULE_NAME};<|MERGE_RESOLUTION|>--- conflicted
+++ resolved
@@ -1543,8 +1543,6 @@
     }
 
     #[pyfunction]
-<<<<<<< HEAD
-=======
     fn execve(
         path: PyPathLike,
         args: Either<PyListRef, PyTupleRef>,
@@ -1589,7 +1587,6 @@
     }
 
     #[pyfunction]
->>>>>>> 230f9158
     fn getppid(vm: &VirtualMachine) -> PyObjectRef {
         let ppid = unistd::getppid().as_raw();
         vm.ctx.new_int(ppid)
