--- conflicted
+++ resolved
@@ -218,7 +218,6 @@
         }
 
         #[pymethod]
-<<<<<<< HEAD
         fn extendleft(&self, iter: PyObjectRef, vm: &VirtualMachine) -> PyResult<()> {
             let max_len = self.maxlen;
             let mut elements: Vec<PyObjectRef> = vm.extract_elements(&iter)?;
@@ -233,12 +232,6 @@
                     self.borrow_deque_mut().clear();
                     elements.truncate(max_len);
                 }
-=======
-        fn extendleft(&self, iter: PyIterable, vm: &VirtualMachine) -> PyResult<()> {
-            self.state.fetch_add(1);
-            for elem in iter.iter(vm)? {
-                self.appendleft(elem?);
->>>>>>> 7a163506
             }
             let mut created = VecDeque::from(elements);
             let mut borrowed = self.borrow_deque_mut();
