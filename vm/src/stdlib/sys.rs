use crate::{
    function::IntoPyObject, ItemProtocol, PyClassImpl, PyObjectRef, PyResult, VirtualMachine,
};

pub(crate) use sys::{MAXSIZE, MULTIARCH};

#[pymodule]
mod sys {
    use crate::common::{
        ascii,
        hash::{PyHash, PyUHash},
    };
    use crate::{
        builtins::{PyDictRef, PyListRef, PyNamespace, PyStr, PyStrRef, PyTupleRef, PyTypeRef},
        exceptions,
        frame::FrameRef,
        function::{FuncArgs, OptionalArg, PosArgs},
        stdlib::builtins,
        version,
        vm::{PySettings, VirtualMachine},
        ItemProtocol, PyObjectRef, PyRef, PyRefExact, PyResult, PyStructSequence,
    };
    use num_traits::ToPrimitive;
    use std::{env, mem, path};

    // not the same as CPython (e.g. rust's x86_x64-unknown-linux-gnu is just x86_64-linux-gnu)
    // but hopefully that's just an implementation detail? TODO: copy CPython's multiarch exactly,
    // https://github.com/python/cpython/blob/3.8/configure.ac#L725
    pub(crate) const MULTIARCH: &str = env!("RUSTPYTHON_TARGET_TRIPLE");

    #[pyattr(name = "_rustpython_debugbuild")]
    const RUSTPYTHON_DEBUGBUILD: bool = cfg!(debug_assertions);

    #[pyattr(name = "abiflags")]
    pub(crate) const ABIFLAGS: &str = "";
    #[pyattr(name = "api_version")]
    const API_VERSION: u32 = 0x0; // what C api?
    #[pyattr(name = "copyright")]
    const COPYRIGHT: &str = "Copyright (c) 2019 RustPython Team";
    #[pyattr(name = "float_repr_style")]
    const FLOAT_REPR_STYLE: &str = "short";
    #[pyattr(name = "_framework")]
    const FRAMEWORK: &str = "";
    #[pyattr(name = "hexversion")]
    const HEXVERSION: usize = version::VERSION_HEX;
    #[pyattr(name = "maxsize")]
    pub(crate) const MAXSIZE: isize = isize::MAX;
    #[pyattr(name = "maxunicode")]
    const MAXUNICODE: u32 = std::char::MAX as u32;
    #[pyattr(name = "platform")]
    pub(crate) const PLATFORM: &str = {
        cfg_if::cfg_if! {
            if #[cfg(any(target_os = "linux", target_os = "android"))] {
                // Android is linux as well. see https://bugs.python.org/issue32637
                "linux"
            } else if #[cfg(target_os = "macos")] {
                "darwin"
            } else if #[cfg(windows)] {
                "win32"
            } else {
                "unknown"
            }
        }
    };
    #[pyattr(name = "ps1")]
    const PS1: &str = ">>>>> ";
    #[pyattr(name = "ps2")]
    const PS2: &str = "..... ";

    #[pyattr]
    fn default_prefix(_vm: &VirtualMachine) -> &'static str {
        // TODO: the windows one doesn't really make sense
        if cfg!(windows) {
            "C:"
        } else {
            "/usr/local"
        }
    }
    #[pyattr]
    fn prefix(vm: &VirtualMachine) -> &'static str {
        option_env!("RUSTPYTHON_PREFIX").unwrap_or_else(|| default_prefix(vm))
    }
    #[pyattr]
    fn base_prefix(vm: &VirtualMachine) -> &'static str {
        option_env!("RUSTPYTHON_BASEPREFIX").unwrap_or_else(|| prefix(vm))
    }
    #[pyattr]
    fn exec_prefix(vm: &VirtualMachine) -> &'static str {
        option_env!("RUSTPYTHON_BASEPREFIX").unwrap_or_else(|| prefix(vm))
    }
    #[pyattr]
    fn base_exec_prefix(vm: &VirtualMachine) -> &'static str {
        option_env!("RUSTPYTHON_BASEPREFIX").unwrap_or_else(|| exec_prefix(vm))
    }
    #[pyattr]
    fn platlibdir(_vm: &VirtualMachine) -> &'static str {
        option_env!("RUSTPYTHON_PLATLIBDIR").unwrap_or("lib")
    }

    // alphabetical order with segments of pyattr and others

    #[pyattr]
    fn argv(vm: &VirtualMachine) -> PyListRef {
        vm.ctx.new_list(
            vm.state
                .settings
                .argv
                .iter()
                .map(|arg| vm.ctx.new_str(arg.clone()).into())
                .collect(),
        )
    }

    #[pyattr]
    fn builtin_module_names(vm: &VirtualMachine) -> PyTupleRef {
        let mut module_names: Vec<_> = vm.state.module_inits.keys().cloned().collect();
        module_names.push("sys".into());
        module_names.push("builtins".into());
        module_names.sort();
        vm.ctx.new_tuple(
            module_names
                .into_iter()
                .map(|n| vm.ctx.new_str(n).into())
                .collect(),
        )
    }

    #[pyattr]
    fn byteorder(_vm: &VirtualMachine) -> String {
        // https://doc.rust-lang.org/reference/conditional-compilation.html#target_endian
        if cfg!(target_endian = "little") {
            "little".to_owned()
        } else if cfg!(target_endian = "big") {
            "big".to_owned()
        } else {
            "unknown".to_owned()
        }
    }

    #[pyattr]
    fn _base_executable(vm: &VirtualMachine) -> PyObjectRef {
        let ctx = &vm.ctx;
        if let Ok(var) = env::var("__PYVENV_LAUNCHER__") {
            ctx.new_str(var).into()
        } else {
            executable(vm)
        }
    }

    #[pyattr]
    fn dont_write_bytecode(vm: &VirtualMachine) -> bool {
        vm.state.settings.dont_write_bytecode
    }

    #[pyattr]
    fn executable(vm: &VirtualMachine) -> PyObjectRef {
        let ctx = &vm.ctx;
        #[cfg(not(target_arch = "wasm32"))]
        {
            if let Some(exec_path) = env::args_os().next() {
                if let Ok(path) = which::which(exec_path) {
                    return ctx
                        .new_str(
                            path.into_os_string()
                                .into_string()
                                .unwrap_or_else(|p| p.to_string_lossy().into_owned()),
                        )
                        .into();
                }
            }
        }
        if let Some(exec_path) = env::args().next() {
            let path = path::Path::new(&exec_path);
            if !path.exists() {
                return ctx.new_str(ascii!("")).into();
            }
            if path.is_absolute() {
                return ctx.new_str(exec_path).into();
            }
            if let Ok(dir) = env::current_dir() {
                if let Ok(dir) = dir.into_os_string().into_string() {
                    return ctx
                        .new_str(format!(
                            "{}/{}",
                            dir,
                            exec_path.strip_prefix("./").unwrap_or(&exec_path)
                        ))
                        .into();
                }
            }
        }
        ctx.none()
    }

    #[pyattr]
    fn _git(vm: &VirtualMachine) -> PyTupleRef {
        vm.new_tuple((
            ascii!("RustPython"),
            version::get_git_identifier(),
            version::get_git_revision(),
        ))
    }

    #[pyattr]
    fn implementation(vm: &VirtualMachine) -> PyRef<PyNamespace> {
        // TODO: Add crate version to this namespace
        let ctx = &vm.ctx;
        py_namespace!(vm, {
            "name" => ctx.new_str(ascii!("rustpython")),
            "cache_tag" => ctx.new_str(ascii!("rustpython-01")),
            "_multiarch" => ctx.new_str(MULTIARCH.to_owned()),
            "version" => version_info(vm),
            "hexversion" => ctx.new_int(version::VERSION_HEX),
        })
    }

    #[pyattr]
    fn meta_path(_vm: &VirtualMachine) -> Vec<PyObjectRef> {
        Vec::new()
    }

    #[pyattr]
    fn path(vm: &VirtualMachine) -> Vec<PyObjectRef> {
        vm.state
            .settings
            .path_list
            .iter()
            .map(|path| vm.ctx.new_str(path.clone()).into())
            .collect()
    }

    #[pyattr]
    fn path_hooks(_vm: &VirtualMachine) -> Vec<PyObjectRef> {
        Vec::new()
    }

    #[pyattr]
    fn path_importer_cache(vm: &VirtualMachine) -> PyDictRef {
        vm.ctx.new_dict()
    }

    #[pyattr]
    fn pycache_prefix(vm: &VirtualMachine) -> PyObjectRef {
        vm.ctx.none()
    }

    #[pyattr]
    fn version(_vm: &VirtualMachine) -> String {
        version::get_version()
    }

    #[pyattr]
    fn _xoptions(vm: &VirtualMachine) -> PyDictRef {
        let ctx = &vm.ctx;
        let xopts = ctx.new_dict();
        for (key, value) in &vm.state.settings.xopts {
            let value = value.as_ref().map_or_else(
                || ctx.new_bool(true).into(),
                |s| ctx.new_str(s.clone()).into(),
            );
            xopts.set_item(&**key, value, vm).unwrap();
        }
        xopts
    }

    #[pyattr]
    fn warnoptions(vm: &VirtualMachine) -> Vec<PyObjectRef> {
        vm.state
            .settings
            .warnopts
            .iter()
            .map(|s| vm.ctx.new_str(s.clone()).into())
            .collect()
    }

    #[pyfunction]
    fn audit(_args: FuncArgs) {
        // TODO: sys.audit implementation
    }

    #[pyfunction]
    fn exit(code: OptionalArg<PyObjectRef>, vm: &VirtualMachine) -> PyResult {
        let code = code.unwrap_or_none(vm);
        Err(vm.new_exception(vm.ctx.exceptions.system_exit.clone(), vec![code]))
    }

    #[pyfunction(name = "__displayhook__")]
    #[pyfunction]
    fn displayhook(obj: PyObjectRef, vm: &VirtualMachine) -> PyResult<()> {
        // Save non-None values as "_"
        if vm.is_none(&obj) {
            return Ok(());
        }
        // set to none to avoid recursion while printing
        vm.set_attr(&vm.builtins, "_", vm.ctx.none())?;
        // TODO: catch encoding errors
        let repr = vm.to_repr(&obj)?.into();
        builtins::print(PosArgs::new(vec![repr]), Default::default(), vm)?;
        vm.set_attr(&vm.builtins, "_", obj)?;
        Ok(())
    }

    #[pyfunction(name = "__excepthook__")]
    #[pyfunction]
    fn excepthook(
        exc_type: PyObjectRef,
        exc_val: PyObjectRef,
        exc_tb: PyObjectRef,
        vm: &VirtualMachine,
    ) -> PyResult<()> {
        let exc = exceptions::normalize(exc_type, exc_val, exc_tb, vm)?;
        let stderr = super::get_stderr(vm)?;
        exceptions::write_exception(&mut crate::py_io::PyWriter(stderr, vm), vm, &exc)
    }

    #[pyfunction]
    fn exc_info(vm: &VirtualMachine) -> (PyObjectRef, PyObjectRef, PyObjectRef) {
        match vm.topmost_exception() {
            Some(exception) => exceptions::split(exception, vm),
            None => (vm.ctx.none(), vm.ctx.none(), vm.ctx.none()),
        }
    }

    #[pyattr]
    fn flags(vm: &VirtualMachine) -> PyTupleRef {
        Flags::from_settings(&vm.state.settings).into_struct_sequence(vm)
    }

    #[pyattr]
    fn float_info(vm: &VirtualMachine) -> PyTupleRef {
        PyFloatInfo::INFO.into_struct_sequence(vm)
    }

    #[pyfunction]
    fn getdefaultencoding() -> &'static str {
        crate::codecs::DEFAULT_ENCODING
    }

    #[pyfunction]
    fn getrefcount(obj: PyObjectRef) -> usize {
        PyObjectRef::strong_count(&obj)
    }

    #[pyfunction]
    fn getrecursionlimit(vm: &VirtualMachine) -> usize {
        vm.recursion_limit.get()
    }

    #[pyfunction]
    fn getsizeof(obj: PyObjectRef) -> usize {
        // TODO: implement default optional argument.
        mem::size_of_val(&obj)
    }

    #[pyfunction]
    fn getfilesystemencoding(_vm: &VirtualMachine) -> String {
        // TODO: implement non-utf-8 mode.
        "utf-8".to_owned()
    }

    #[cfg(not(windows))]
    #[pyfunction]
    fn getfilesystemencodeerrors(_vm: &VirtualMachine) -> String {
        "surrogateescape".to_owned()
    }

    #[cfg(windows)]
    #[pyfunction]
    fn getfilesystemencodeerrors(_vm: &VirtualMachine) -> String {
        "surrogatepass".to_owned()
    }

    #[pyfunction]
    fn getprofile(vm: &VirtualMachine) -> PyObjectRef {
        vm.profile_func.borrow().clone()
    }

    #[pyfunction]
    fn _getframe(offset: OptionalArg<usize>, vm: &VirtualMachine) -> PyResult<FrameRef> {
        let offset = offset.into_option().unwrap_or(0);
        if offset > vm.frames.borrow().len() - 1 {
            return Err(vm.new_value_error("call stack is not deep enough".to_owned()));
        }
        let idx = vm.frames.borrow().len() - offset - 1;
        let frame = &vm.frames.borrow()[idx];
        Ok(frame.clone())
    }

<<<<<<< HEAD
fn sys_setrecursionlimit(recursion_limit: i32, vm: &VirtualMachine) -> PyResult<()> {
    let recursion_limit = recursion_limit
        .to_usize()
        .filter(|&u| u >= 1)
        .ok_or_else(|| {
            vm.new_value_error("recursion limit must be greater than or equal to one".to_owned())
        })?;
    let recursion_depth = vm.current_recursion_depth();

    if recursion_limit > recursion_depth + 1 {
        vm.recursion_limit.set(recursion_limit);
        Ok(())
    } else {
        Err(vm.new_recursion_error(format!(
=======
    #[pyfunction]
    fn gettrace(vm: &VirtualMachine) -> PyObjectRef {
        vm.trace_func.borrow().clone()
    }

    #[cfg(windows)]
    #[pyfunction]
    fn getwindowsversion(vm: &VirtualMachine) -> PyResult<crate::builtins::tuple::PyTupleRef> {
        use std::ffi::OsString;
        use std::os::windows::ffi::OsStringExt;
        use winapi::um::{
            sysinfoapi::GetVersionExW,
            winnt::{LPOSVERSIONINFOEXW, LPOSVERSIONINFOW, OSVERSIONINFOEXW},
        };

        let mut version = OSVERSIONINFOEXW {
            dwOSVersionInfoSize: std::mem::size_of::<OSVERSIONINFOEXW>() as u32,
            ..OSVERSIONINFOEXW::default()
        };
        let result = unsafe {
            let osvi = &mut version as LPOSVERSIONINFOEXW as LPOSVERSIONINFOW;
            // SAFETY: GetVersionExW accepts a pointer of OSVERSIONINFOW, but winapi crate's type currently doesn't allow to do so.
            // https://docs.microsoft.com/en-us/windows/win32/api/sysinfoapi/nf-sysinfoapi-getversionexw#parameters
            GetVersionExW(osvi)
        };

        if result == 0 {
            return Err(vm.new_os_error("failed to get windows version".to_owned()));
        }

        let service_pack = {
            let (last, _) = version
                .szCSDVersion
                .iter()
                .take_while(|&x| x != &0)
                .enumerate()
                .last()
                .unwrap_or((0, &0));
            let sp = OsString::from_wide(&version.szCSDVersion[..last]);
            sp.into_string()
                .map_err(|_| vm.new_os_error("service pack is not ASCII".to_owned()))?
        };
        Ok(WindowsVersion {
            major: version.dwMajorVersion,
            minor: version.dwMinorVersion,
            build: version.dwBuildNumber,
            platform: version.dwPlatformId,
            service_pack,
            service_pack_major: version.wServicePackMajor,
            service_pack_minor: version.wServicePackMinor,
            suite_mask: version.wSuiteMask,
            product_type: version.wProductType,
            platform_version: (
                version.dwMajorVersion,
                version.dwMinorVersion,
                version.dwBuildNumber,
            ), // TODO Provide accurate version, like CPython impl
        }
        .into_struct_sequence(vm))
    }

    #[pyattr]
    fn hash_info(vm: &VirtualMachine) -> PyTupleRef {
        PyHashInfo::INFO.into_struct_sequence(vm)
    }

    #[pyfunction]
    fn intern(s: PyRefExact<PyStr>, vm: &VirtualMachine) -> PyStrRef {
        vm.intern_string(s)
    }

    #[pyattr]
    fn int_info(vm: &VirtualMachine) -> PyTupleRef {
        PyIntInfo::INFO.into_struct_sequence(vm)
    }

    #[pyfunction]
    fn setprofile(profilefunc: PyObjectRef, vm: &VirtualMachine) {
        vm.profile_func.replace(profilefunc);
        update_use_tracing(vm);
    }

    #[pyfunction]
    fn setrecursionlimit(recursion_limit: i32, vm: &VirtualMachine) -> PyResult<()> {
        let recursion_limit = recursion_limit
            .to_usize()
            .filter(|&u| u >= 1)
            .ok_or_else(|| {
                vm.new_value_error(
                    "recursion limit must be greater than or equal to one".to_owned(),
                )
            })?;
        let recursion_depth = vm.frames.borrow().len();

        if recursion_limit > recursion_depth + 1 {
            vm.recursion_limit.set(recursion_limit);
            Ok(())
        } else {
            Err(vm.new_recursion_error(format!(
>>>>>>> 367b2588
            "cannot set the recursion limit to {} at the recursion depth {}: the limit is too low",
            recursion_limit, recursion_depth
        )))
        }
    }

    #[pyfunction]
    fn settrace(tracefunc: PyObjectRef, vm: &VirtualMachine) {
        vm.trace_func.replace(tracefunc);
        update_use_tracing(vm);
    }

    #[pyattr]
    fn version_info(vm: &VirtualMachine) -> PyTupleRef {
        version::VersionInfo::VERSION.into_struct_sequence(vm)
    }

    fn update_use_tracing(vm: &VirtualMachine) {
        let trace_is_none = vm.is_none(&vm.trace_func.borrow());
        let profile_is_none = vm.is_none(&vm.profile_func.borrow());
        let tracing = !(trace_is_none && profile_is_none);
        vm.use_tracing.set(tracing);
    }

    /// sys.flags
    ///
    /// Flags provided through command line arguments or environment vars.
    #[pyclass(noattr, name = "flags", module = "sys")]
    #[derive(Debug, PyStructSequence)]
    pub(super) struct Flags {
        /// -d
        debug: u8,
        /// -i
        inspect: u8,
        /// -i
        interactive: u8,
        /// -O or -OO
        optimize: u8,
        /// -B
        dont_write_bytecode: u8,
        /// -s
        no_user_site: u8,
        /// -S
        no_site: u8,
        /// -E
        ignore_environment: u8,
        /// -v
        verbose: u8,
        /// -b
        bytes_warning: u64,
        /// -q
        quiet: u8,
        /// -R
        hash_randomization: u8,
        /// -I
        isolated: u8,
        /// -X dev
        dev_mode: bool,
        /// -X utf8
        utf8_mode: u8,
    }

    #[pyimpl(with(PyStructSequence))]
    impl Flags {
        fn from_settings(settings: &PySettings) -> Self {
            Self {
                debug: settings.debug as u8,
                inspect: settings.inspect as u8,
                interactive: settings.interactive as u8,
                optimize: settings.optimize,
                dont_write_bytecode: settings.dont_write_bytecode as u8,
                no_user_site: settings.no_user_site as u8,
                no_site: settings.no_site as u8,
                ignore_environment: settings.ignore_environment as u8,
                verbose: settings.verbose,
                bytes_warning: settings.bytes_warning,
                quiet: settings.quiet as u8,
                hash_randomization: settings.hash_seed.is_none() as u8,
                isolated: settings.isolated as u8,
                dev_mode: settings.dev_mode,
                utf8_mode: 1,
            }
        }

        #[pyslot]
        fn slot_new(_cls: PyTypeRef, _args: FuncArgs, vm: &VirtualMachine) -> PyResult {
            Err(vm.new_type_error("cannot create 'sys.flags' instances".to_owned()))
        }
    }

    #[pyclass(noattr, module = "sys", name = "float_info")]
    #[derive(PyStructSequence)]
    pub(super) struct PyFloatInfo {
        max: f64,
        max_exp: i32,
        max_10_exp: i32,
        min: f64,
        min_exp: i32,
        min_10_exp: i32,
        dig: u32,
        mant_dig: u32,
        epsilon: f64,
        radix: u32,
        rounds: i32,
    }
    #[pyimpl(with(PyStructSequence))]
    impl PyFloatInfo {
        const INFO: Self = PyFloatInfo {
            max: f64::MAX,
            max_exp: f64::MAX_EXP,
            max_10_exp: f64::MAX_10_EXP,
            min: f64::MIN_POSITIVE,
            min_exp: f64::MIN_EXP,
            min_10_exp: f64::MIN_10_EXP,
            dig: f64::DIGITS,
            mant_dig: f64::MANTISSA_DIGITS,
            epsilon: f64::EPSILON,
            radix: f64::RADIX,
            rounds: 1, // FE_TONEAREST
        };
    }

    #[pyclass(noattr, module = "sys", name = "hash_info")]
    #[derive(PyStructSequence)]
    pub(super) struct PyHashInfo {
        width: usize,
        modulus: PyUHash,
        inf: PyHash,
        nan: PyHash,
        imag: PyHash,
        algorithm: &'static str,
        hash_bits: usize,
        seed_bits: usize,
        cutoff: usize,
    }

    #[pyimpl(with(PyStructSequence))]
    impl PyHashInfo {
        const INFO: Self = {
            use rustpython_common::hash::*;
            PyHashInfo {
                width: std::mem::size_of::<PyHash>() * 8,
                modulus: MODULUS,
                inf: INF,
                nan: NAN,
                imag: IMAG,
                algorithm: ALGO,
                hash_bits: HASH_BITS,
                seed_bits: SEED_BITS,
                cutoff: 0, // no small string optimizations
            }
        };
    }

    #[pyclass(noattr, module = "sys", name = "int_info")]
    #[derive(PyStructSequence)]
    pub(super) struct PyIntInfo {
        bits_per_digit: usize,
        sizeof_digit: usize,
    }
    #[pyimpl(with(PyStructSequence))]
    impl PyIntInfo {
        const INFO: Self = PyIntInfo {
            bits_per_digit: 30, //?
            sizeof_digit: std::mem::size_of::<u32>(),
        };
    }

    #[cfg(windows)]
    #[pyclass(noattr, module = "sys", name = "getwindowsversion")]
    #[derive(Default, Debug, PyStructSequence)]
    pub(super) struct WindowsVersion {
        major: u32,
        minor: u32,
        build: u32,
        platform: u32,
        service_pack: String,
        service_pack_major: u16,
        service_pack_minor: u16,
        suite_mask: u16,
        product_type: u8,
        platform_version: (u32, u32, u32),
    }
    #[cfg(windows)]
    #[pyimpl(with(PyStructSequence))]
    impl WindowsVersion {}
}

pub(crate) fn init_module(vm: &VirtualMachine, module: &PyObjectRef, builtins: &PyObjectRef) {
    let ctx = &vm.ctx;
    let _flags_type = sys::Flags::make_class(ctx);
    let _version_info_type = crate::version::VersionInfo::make_class(ctx);
    let _hash_info_type = sys::PyHashInfo::make_class(ctx);
    let _float_info_type = sys::PyFloatInfo::make_class(ctx);
    let _int_info_type = sys::PyIntInfo::make_class(ctx);

    #[cfg(windows)]
    {
        sys::WindowsVersion::make_class(ctx);
    }

    sys::extend_module(vm, module);

    let modules = vm.ctx.new_dict();
    modules.set_item("sys", module.clone(), vm).unwrap();
    modules.set_item("builtins", builtins.clone(), vm).unwrap();
    extend_module!(vm, module, {
        "__doc__" => sys::DOC.to_owned().into_pyobject(vm),
        "modules" => modules,
    });
}

/// Similar to PySys_WriteStderr in CPython.
///
/// # Usage
///
/// ```rust,ignore
/// writeln!(sys::PyStderr(vm), "foo bar baz :)");
/// ```
///
/// Unlike writing to a `std::io::Write` with the `write[ln]!()` macro, there's no error condition here;
/// this is intended to be a replacement for the `eprint[ln]!()` macro, so `write!()`-ing to PyStderr just
/// returns `()`.
pub struct PyStderr<'vm>(pub &'vm VirtualMachine);

impl PyStderr<'_> {
    pub fn write_fmt(&self, args: std::fmt::Arguments<'_>) {
        use crate::py_io::Write;

        let vm = self.0;
        if let Ok(stderr) = get_stderr(vm) {
            let mut stderr = crate::py_io::PyWriter(stderr, vm);
            if let Ok(()) = stderr.write_fmt(args) {
                return;
            }
        }
        eprint!("{}", args)
    }
}

pub fn get_stdin(vm: &VirtualMachine) -> PyResult {
    vm.get_attribute(vm.sys_module.clone(), "stdin")
        .map_err(|_| vm.new_runtime_error("lost sys.stdin".to_owned()))
}
pub fn get_stdout(vm: &VirtualMachine) -> PyResult {
    vm.get_attribute(vm.sys_module.clone(), "stdout")
        .map_err(|_| vm.new_runtime_error("lost sys.stdout".to_owned()))
}
pub fn get_stderr(vm: &VirtualMachine) -> PyResult {
    vm.get_attribute(vm.sys_module.clone(), "stderr")
        .map_err(|_| vm.new_runtime_error("lost sys.stderr".to_owned()))
}

pub(crate) fn sysconfigdata_name() -> String {
    format!(
        "_sysconfigdata_{}_{}_{}",
        sys::ABIFLAGS,
        sys::PLATFORM,
        sys::MULTIARCH
    )
}<|MERGE_RESOLUTION|>--- conflicted
+++ resolved
@@ -386,22 +386,6 @@
         Ok(frame.clone())
     }
 
-<<<<<<< HEAD
-fn sys_setrecursionlimit(recursion_limit: i32, vm: &VirtualMachine) -> PyResult<()> {
-    let recursion_limit = recursion_limit
-        .to_usize()
-        .filter(|&u| u >= 1)
-        .ok_or_else(|| {
-            vm.new_value_error("recursion limit must be greater than or equal to one".to_owned())
-        })?;
-    let recursion_depth = vm.current_recursion_depth();
-
-    if recursion_limit > recursion_depth + 1 {
-        vm.recursion_limit.set(recursion_limit);
-        Ok(())
-    } else {
-        Err(vm.new_recursion_error(format!(
-=======
     #[pyfunction]
     fn gettrace(vm: &VirtualMachine) -> PyObjectRef {
         vm.trace_func.borrow().clone()
@@ -494,17 +478,16 @@
                     "recursion limit must be greater than or equal to one".to_owned(),
                 )
             })?;
-        let recursion_depth = vm.frames.borrow().len();
+        let recursion_depth = vm.current_recursion_depth();
 
         if recursion_limit > recursion_depth + 1 {
             vm.recursion_limit.set(recursion_limit);
             Ok(())
         } else {
             Err(vm.new_recursion_error(format!(
->>>>>>> 367b2588
-            "cannot set the recursion limit to {} at the recursion depth {}: the limit is too low",
-            recursion_limit, recursion_depth
-        )))
+                "cannot set the recursion limit to {} at the recursion depth {}: the limit is too low",
+                recursion_limit, recursion_depth
+            )))
         }
     }
 
