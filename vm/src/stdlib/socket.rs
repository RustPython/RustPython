use crossbeam_utils::atomic::AtomicCell;
use gethostname::gethostname;
#[cfg(all(unix, not(target_os = "redox")))]
use nix::unistd::sethostname;
use socket2::{Domain, Protocol, Socket, Type as SocketType};
use std::convert::TryFrom;
use std::io::{self, prelude::*};
use std::net::{Ipv4Addr, Ipv6Addr, Shutdown, SocketAddr, ToSocketAddrs};
use std::time::Duration;

use crate::builtins::bytearray::PyByteArrayRef;
use crate::builtins::bytes::PyBytesRef;
use crate::builtins::pystr::{PyStr, PyStrRef};
use crate::builtins::pytype::PyTypeRef;
use crate::builtins::tuple::PyTupleRef;
use crate::byteslike::PyBytesLike;
use crate::common::lock::{PyRwLock, PyRwLockReadGuard, PyRwLockWriteGuard};
use crate::exceptions::{IntoPyException, PyBaseExceptionRef};
use crate::function::{FuncArgs, OptionalArg};
use crate::pyobject::{
    BorrowValue, Either, IntoPyObject, PyClassImpl, PyObjectRef, PyRef, PyResult, PyValue,
    StaticType, TryFromObject,
};
use crate::vm::VirtualMachine;

#[cfg(unix)]
type RawSocket = std::os::unix::io::RawFd;
#[cfg(windows)]
type RawSocket = std::os::windows::raw::SOCKET;

#[cfg(unix)]
mod c {
    pub use libc::*;
    // https://gitlab.redox-os.org/redox-os/relibc/-/blob/master/src/header/netdb/mod.rs
    #[cfg(target_os = "redox")]
    pub const AI_PASSIVE: c_int = 0x01;
    #[cfg(target_os = "redox")]
    pub const AI_ALL: c_int = 0x10;
    // https://gitlab.redox-os.org/redox-os/relibc/-/blob/master/src/header/sys_socket/constants.rs
    #[cfg(target_os = "redox")]
    pub const SO_TYPE: c_int = 3;
    #[cfg(target_os = "redox")]
    pub const MSG_OOB: c_int = 1;
    #[cfg(target_os = "redox")]
    pub const MSG_WAITALL: c_int = 256;
}
#[cfg(windows)]
mod c {
    pub use winapi::shared::ws2def::*;
    pub use winapi::um::winsock2::{
        SD_BOTH as SHUT_RDWR, SD_RECEIVE as SHUT_RD, SD_SEND as SHUT_WR, SOCK_DGRAM, SOCK_RAW,
        SOCK_RDM, SOCK_STREAM, SOL_SOCKET, SO_BROADCAST, SO_REUSEADDR, SO_TYPE, *,
    };
}

#[pyclass(module = "socket", name = "socket")]
#[derive(Debug)]
pub struct PySocket {
    kind: AtomicCell<i32>,
    family: AtomicCell<i32>,
    proto: AtomicCell<i32>,
    sock: PyRwLock<Socket>,
}

impl PyValue for PySocket {
    fn class(_vm: &VirtualMachine) -> &PyTypeRef {
        Self::static_type()
    }
}

pub type PySocketRef = PyRef<PySocket>;

#[pyimpl(flags(BASETYPE))]
impl PySocket {
    fn sock(&self) -> PyRwLockReadGuard<'_, Socket> {
        self.sock.read()
    }

    fn sock_mut(&self) -> PyRwLockWriteGuard<'_, Socket> {
        self.sock.write()
    }

    #[pyslot]
    fn tp_new(cls: PyTypeRef, _args: FuncArgs, vm: &VirtualMachine) -> PyResult<PyRef<Self>> {
        PySocket {
            kind: AtomicCell::default(),
            family: AtomicCell::default(),
            proto: AtomicCell::default(),
            sock: PyRwLock::new(invalid_sock()),
        }
        .into_ref_with_type(vm, cls)
    }

    #[pymethod(name = "__init__")]
    fn init(
        &self,
        family: i32,
        socket_kind: i32,
        proto: i32,
        fileno: Option<RawSocket>,
        vm: &VirtualMachine,
    ) -> PyResult<()> {
        let sock = if let Some(fileno) = fileno {
            #[cfg(unix)]
            {
                use std::os::unix::io::FromRawFd;
                unsafe { Socket::from_raw_fd(fileno) }
            }
            #[cfg(windows)]
            {
                use std::os::windows::io::FromRawSocket;
                unsafe { Socket::from_raw_socket(fileno) }
            }
        } else {
            let sock = Socket::new(
                Domain::from(family),
                SocketType::from(socket_kind),
                Some(Protocol::from(proto)),
            )
            .map_err(|err| convert_sock_error(vm, err))?;

            self.family.store(family);
            self.kind.store(socket_kind);
            self.proto.store(proto);
            sock
        };
        *self.sock.write() = sock;
        Ok(())
    }

    #[pymethod]
    fn connect(&self, address: Address, vm: &VirtualMachine) -> PyResult<()> {
        let sock_addr = get_addr(vm, address, Some(self.family.load()))?;
        let res = if let Some(duration) = self.sock().read_timeout().unwrap() {
            self.sock().connect_timeout(&sock_addr, duration)
        } else {
            self.sock().connect(&sock_addr)
        };
        res.map_err(|err| convert_sock_error(vm, err))
    }

    #[pymethod]
    fn bind(&self, address: Address, vm: &VirtualMachine) -> PyResult<()> {
        let sock_addr = get_addr(vm, address, Some(self.family.load()))?;
        self.sock()
            .bind(&sock_addr)
            .map_err(|err| convert_sock_error(vm, err))
    }

    #[pymethod]
    fn listen(&self, backlog: OptionalArg<i32>, vm: &VirtualMachine) -> PyResult<()> {
        let backlog = backlog.unwrap_or(128);
        let backlog = if backlog < 0 { 0 } else { backlog };
        self.sock()
            .listen(backlog)
            .map_err(|err| convert_sock_error(vm, err))
    }

    #[pymethod]
    fn _accept(&self, vm: &VirtualMachine) -> PyResult<(RawSocket, AddrTuple)> {
        let (sock, addr) = self
            .sock()
            .accept()
            .map_err(|err| convert_sock_error(vm, err))?;

        let fd = into_sock_fileno(sock);
        Ok((fd, get_addr_tuple(addr)))
    }

    #[pymethod]
    fn recv(&self, bufsize: usize, vm: &VirtualMachine) -> PyResult<Vec<u8>> {
        let mut buffer = vec![0u8; bufsize];
        let n = self
            .sock()
            .recv(&mut buffer)
            .map_err(|err| convert_sock_error(vm, err))?;
        buffer.truncate(n);
        Ok(buffer)
    }

    #[pymethod]
    fn recv_into(&self, buf: PyByteArrayRef, vm: &VirtualMachine) -> PyResult<usize> {
        let mut buffer = buf.borrow_value_mut();
        self.sock()
            .recv(&mut buffer.elements)
            .map_err(|err| convert_sock_error(vm, err))
    }

    #[pymethod]
    fn recvfrom(&self, bufsize: usize, vm: &VirtualMachine) -> PyResult<(Vec<u8>, AddrTuple)> {
        let mut buffer = vec![0u8; bufsize];
        let (n, addr) = self
            .sock()
            .recv_from(&mut buffer)
            .map_err(|err| convert_sock_error(vm, err))?;
        buffer.truncate(n);
        Ok((buffer, get_addr_tuple(addr)))
    }

    #[pymethod]
    fn send(&self, bytes: PyBytesLike, vm: &VirtualMachine) -> PyResult<usize> {
        bytes
            .with_ref(|b| self.sock().send(b))
            .map_err(|err| convert_sock_error(vm, err))
    }

    #[pymethod]
    fn sendall(&self, bytes: PyBytesLike, vm: &VirtualMachine) -> PyResult<()> {
        bytes
            .with_ref(|b| self.sock_mut().write_all(b))
            .map_err(|err| convert_sock_error(vm, err))
    }

    #[pymethod]
    fn sendto(&self, bytes: PyBytesLike, address: Address, vm: &VirtualMachine) -> PyResult<()> {
        let addr = get_addr(vm, address, Some(self.family.load()))?;
        bytes
            .with_ref(|b| self.sock().send_to(b, &addr))
            .map_err(|err| convert_sock_error(vm, err))?;
        Ok(())
    }

    #[pymethod]
    fn close(&self) {
        *self.sock_mut() = invalid_sock();
    }
    #[pymethod]
    fn detach(&self) -> RawSocket {
        into_sock_fileno(std::mem::replace(&mut *self.sock_mut(), invalid_sock()))
    }

    #[pymethod]
    fn fileno(&self) -> RawSocket {
        sock_fileno(&self.sock())
    }

    #[pymethod]
    fn getsockname(&self, vm: &VirtualMachine) -> PyResult<AddrTuple> {
        let addr = self
            .sock()
            .local_addr()
            .map_err(|err| convert_sock_error(vm, err))?;

        Ok(get_addr_tuple(addr))
    }
    #[pymethod]
    fn getpeername(&self, vm: &VirtualMachine) -> PyResult<AddrTuple> {
        let addr = self
            .sock()
            .peer_addr()
            .map_err(|err| convert_sock_error(vm, err))?;

        Ok(get_addr_tuple(addr))
    }

    #[pymethod]
    fn gettimeout(&self, vm: &VirtualMachine) -> PyResult<Option<f64>> {
        let dur = self
            .sock()
            .read_timeout()
            .map_err(|err| convert_sock_error(vm, err))?;
        Ok(dur.map(|d| d.as_secs_f64()))
    }

    #[pymethod]
    fn setblocking(&self, block: bool, vm: &VirtualMachine) -> PyResult<()> {
        self.sock()
            .set_nonblocking(!block)
            .map_err(|err| convert_sock_error(vm, err))
    }

    #[pymethod]
    fn getblocking(&self, vm: &VirtualMachine) -> PyResult<bool> {
        Ok(self.gettimeout(vm)?.map_or(false, |t| t == 0.0))
    }

    #[pymethod]
    fn settimeout(&self, timeout: Option<Duration>, vm: &VirtualMachine) -> PyResult<()> {
        // timeout is None: blocking, no timeout
        // timeout is 0: non-blocking, no timeout
        // otherwise: timeout is timeout, don't change blocking
        let (block, timeout) = match timeout {
            None => (Some(true), None),
            Some(d) if d == Duration::from_secs(0) => (Some(false), None),
            Some(d) => (None, Some(d)),
        };
        self.sock()
            .set_read_timeout(timeout)
            .map_err(|err| convert_sock_error(vm, err))?;
        self.sock()
            .set_write_timeout(timeout)
            .map_err(|err| convert_sock_error(vm, err))?;
        if let Some(blocking) = block {
            self.sock()
                .set_nonblocking(!blocking)
                .map_err(|err| convert_sock_error(vm, err))?;
        }
        Ok(())
    }

    #[pymethod]
    fn getsockopt(
        &self,
        level: i32,
        name: i32,
        buflen: OptionalArg<i32>,
        vm: &VirtualMachine,
    ) -> PyResult {
        let fd = sock_fileno(&self.sock()) as _;
        let buflen = buflen.unwrap_or(0);
        if buflen == 0 {
            let mut flag: libc::c_int = 0;
            let mut flagsize = std::mem::size_of::<libc::c_int>() as _;
            let ret = unsafe {
                c::getsockopt(
                    fd,
                    level,
                    name,
                    &mut flag as *mut libc::c_int as *mut _,
                    &mut flagsize,
                )
            };
            if ret < 0 {
                Err(convert_sock_error(vm, io::Error::last_os_error()))
            } else {
                Ok(vm.ctx.new_int(flag))
            }
        } else {
            if buflen <= 0 || buflen > 1024 {
                return Err(vm.new_os_error("getsockopt buflen out of range".to_owned()));
            }
            let mut buf = vec![0u8; buflen as usize];
            let mut buflen = buflen as _;
            let ret =
                unsafe { c::getsockopt(fd, level, name, buf.as_mut_ptr() as *mut _, &mut buflen) };
            buf.truncate(buflen as usize);
            if ret < 0 {
                Err(convert_sock_error(vm, io::Error::last_os_error()))
            } else {
                Ok(vm.ctx.new_bytes(buf))
            }
        }
    }

    #[pymethod]
    fn setsockopt(
        &self,
        level: i32,
        name: i32,
        value: Option<Either<PyBytesLike, i32>>,
        optlen: OptionalArg<u32>,
        vm: &VirtualMachine,
    ) -> PyResult<()> {
        let fd = sock_fileno(&self.sock()) as _;
        let ret = match (value, optlen) {
            (Some(Either::A(b)), OptionalArg::Missing) => b.with_ref(|b| unsafe {
                c::setsockopt(fd, level, name, b.as_ptr() as *const _, b.len() as _)
            }),
            (Some(Either::B(ref val)), OptionalArg::Missing) => unsafe {
                c::setsockopt(
                    fd,
                    level,
                    name,
                    val as *const i32 as *const _,
                    std::mem::size_of::<i32>() as _,
                )
            },
            (None, OptionalArg::Present(optlen)) => unsafe {
                c::setsockopt(fd, level, name, std::ptr::null(), optlen as _)
            },
            _ => {
                return Err(
                    vm.new_type_error("expected the value arg xor the optlen arg".to_owned())
                );
            }
        };
        if ret < 0 {
            Err(convert_sock_error(vm, io::Error::last_os_error()))
        } else {
            Ok(())
        }
    }

    #[pymethod]
    fn shutdown(&self, how: i32, vm: &VirtualMachine) -> PyResult<()> {
        let how = match how {
            c::SHUT_RD => Shutdown::Read,
            c::SHUT_WR => Shutdown::Write,
            c::SHUT_RDWR => Shutdown::Both,
            _ => {
                return Err(
                    vm.new_value_error("`how` must be SHUT_RD, SHUT_WR, or SHUT_RDWR".to_owned())
                )
            }
        };
        self.sock()
            .shutdown(how)
            .map_err(|err| convert_sock_error(vm, err))
    }

    #[pyproperty(name = "type")]
    fn kind(&self) -> i32 {
        self.kind.load()
    }
    #[pyproperty]
    fn family(&self) -> i32 {
        self.family.load()
    }
    #[pyproperty]
    fn proto(&self) -> i32 {
        self.proto.load()
    }
}

impl io::Read for PySocketRef {
    fn read(&mut self, buf: &mut [u8]) -> io::Result<usize> {
        <Socket as io::Read>::read(&mut self.sock_mut(), buf)
    }
}
impl io::Write for PySocketRef {
    fn write(&mut self, buf: &[u8]) -> io::Result<usize> {
        <Socket as io::Write>::write(&mut self.sock_mut(), buf)
    }
    fn flush(&mut self) -> io::Result<()> {
        <Socket as io::Write>::flush(&mut self.sock_mut())
    }
}

struct Address {
    host: PyStrRef,
    port: u16,
}

impl ToSocketAddrs for Address {
    type Iter = std::vec::IntoIter<SocketAddr>;
    fn to_socket_addrs(&self) -> io::Result<Self::Iter> {
        (self.host.borrow_value(), self.port).to_socket_addrs()
    }
}

impl TryFromObject for Address {
    fn try_from_object(vm: &VirtualMachine, obj: PyObjectRef) -> PyResult<Self> {
        let tuple = PyTupleRef::try_from_object(vm, obj)?;
        if tuple.borrow_value().len() != 2 {
            Err(vm.new_type_error("Address tuple should have only 2 values".to_owned()))
        } else {
            let host = PyStrRef::try_from_object(vm, tuple.borrow_value()[0].clone())?;
            let host = if host.borrow_value().is_empty() {
                PyStr::from("0.0.0.0").into_ref(vm)
            } else {
                host
            };
            let port = u16::try_from_object(vm, tuple.borrow_value()[1].clone())?;
            Ok(Address { host, port })
        }
    }
}

type AddrTuple = (String, u16);

fn get_addr_tuple<A: Into<socket2::SockAddr>>(addr: A) -> AddrTuple {
    let addr = addr.into();
    if let Some(addr) = addr.as_inet() {
        (addr.ip().to_string(), addr.port())
    } else if let Some(addr) = addr.as_inet6() {
        (addr.ip().to_string(), addr.port())
    } else {
        (String::new(), 0)
    }
}

fn socket_gethostname(vm: &VirtualMachine) -> PyResult {
    gethostname()
        .into_string()
        .map(|hostname| vm.ctx.new_str(hostname))
        .map_err(|err| vm.new_os_error(err.into_string().unwrap()))
}

#[cfg(all(unix, not(target_os = "redox")))]
fn socket_sethostname(hostname: PyStrRef, vm: &VirtualMachine) -> PyResult<()> {
    sethostname(hostname.borrow_value()).map_err(|err| err.into_pyexception(vm))
}

fn socket_inet_aton(ip_string: PyStrRef, vm: &VirtualMachine) -> PyResult<Vec<u8>> {
    ip_string
        .borrow_value()
        .parse::<Ipv4Addr>()
        .map(|ip_addr| Vec::<u8>::from(ip_addr.octets()))
        .map_err(|_| vm.new_os_error("illegal IP address string passed to inet_aton".to_owned()))
}

fn socket_inet_ntoa(packed_ip: PyBytesRef, vm: &VirtualMachine) -> PyResult {
    let packed_ip = <&[u8; 4]>::try_from(&**packed_ip)
        .map_err(|_| vm.new_os_error("packed IP wrong length for inet_ntoa".to_owned()))?;
    Ok(vm.ctx.new_str(Ipv4Addr::from(*packed_ip).to_string()))
}

fn socket_getservbyname(
    servicename: PyStrRef,
    protocolname: OptionalArg<PyStrRef>,
    vm: &VirtualMachine,
) -> PyResult {
    use std::ffi::CString;
    let cstr_name = CString::new(servicename.borrow_value())
        .map_err(|_| vm.new_value_error("embedded null character".to_owned()))?;
    let protocolname = protocolname.as_ref().map_or("", |s| s.borrow_value());
    let cstr_proto = CString::new(protocolname)
        .map_err(|_| vm.new_value_error("embedded null character".to_owned()))?;
    let serv = unsafe { c::getservbyname(cstr_name.as_ptr(), cstr_proto.as_ptr()) };
    if serv.is_null() {
        return Err(vm.new_os_error("service/proto not found".to_owned()));
    }
    let port = unsafe { (*serv).s_port };
    Ok(vm.ctx.new_int(u16::from_be(port as u16)))
}

#[derive(FromArgs)]
struct GAIOptions {
    #[pyarg(positional)]
    host: Option<PyStrRef>,
    #[pyarg(positional)]
    port: Option<Either<PyStrRef, i32>>,

    #[pyarg(positional, default = "0")]
    family: i32,
    #[pyarg(positional, default = "0")]
    ty: i32,
    #[pyarg(positional, default = "0")]
    proto: i32,
    #[pyarg(positional, default = "0")]
    flags: i32,
}

#[cfg(not(target_os = "redox"))]
fn socket_getaddrinfo(opts: GAIOptions, vm: &VirtualMachine) -> PyResult {
    let hints = dns_lookup::AddrInfoHints {
        socktype: opts.ty,
        protocol: opts.proto,
        address: opts.family,
        flags: opts.flags,
    };

    let host = opts.host.as_ref().map(|s| s.borrow_value());
    let port = opts.port.as_ref().map(|p| -> std::borrow::Cow<str> {
        match p {
            Either::A(ref s) => s.borrow_value().into(),
            Either::B(i) => i.to_string().into(),
        }
    });
    let port = port.as_ref().map(|p| p.as_ref());

    let addrs = dns_lookup::getaddrinfo(host, port, Some(hints)).map_err(|err| {
        let error_type = GAI_ERROR.get().unwrap().clone();
        let code = err.error_num();
        let strerr = {
            #[cfg(unix)]
            {
                let x = unsafe { libc::gai_strerror(code) };
                if x.is_null() {
                    io::Error::from(err).to_string()
                } else {
                    unsafe { std::ffi::CStr::from_ptr(x) }
                        .to_string_lossy()
                        .into_owned()
                }
            }
            #[cfg(not(unix))]
            {
                io::Error::from(err).to_string()
            }
        };
        vm.new_exception(
            error_type,
            vec![vm.ctx.new_int(code), vm.ctx.new_str(strerr)],
        )
    })?;

    let list = addrs
        .map(|ai| {
            ai.map(|ai| {
                vm.ctx.new_tuple(vec![
                    vm.ctx.new_int(ai.address),
                    vm.ctx.new_int(ai.socktype),
                    vm.ctx.new_int(ai.protocol),
                    ai.canonname.into_pyobject(vm),
                    get_addr_tuple(ai.sockaddr).into_pyobject(vm),
                ])
            })
        })
        .collect::<io::Result<Vec<_>>>()
        .map_err(|e| convert_sock_error(vm, e))?;
    Ok(vm.ctx.new_list(list))
}

#[cfg(not(target_os = "redox"))]
fn socket_gethostbyaddr(
    addr: PyStrRef,
    vm: &VirtualMachine,
) -> PyResult<(String, PyObjectRef, PyObjectRef)> {
    // TODO: figure out how to do this properly
    let ai = dns_lookup::getaddrinfo(Some(addr.borrow_value()), None, None)
        .map_err(|e| convert_sock_error(vm, e.into()))?
        .next()
        .unwrap()
        .map_err(|e| convert_sock_error(vm, e))?;
    let (hostname, _) =
        dns_lookup::getnameinfo(&ai.sockaddr, 0).map_err(|e| convert_sock_error(vm, e.into()))?;
    Ok((
        hostname,
        vm.ctx.new_list(vec![]),
        vm.ctx
            .new_list(vec![vm.ctx.new_str(ai.sockaddr.ip().to_string())]),
    ))
}

#[cfg(not(target_os = "redox"))]
fn socket_gethostbyname(name: PyStrRef, vm: &VirtualMachine) -> PyResult<String> {
    match socket_gethostbyaddr(name, vm) {
        Ok((_, _, hosts)) => {
            let lst = vm.extract_elements::<PyStrRef>(&hosts)?;
            Ok(lst.get(0).unwrap().to_string())
        }
        Err(_) => {
            let error_type = GAI_ERROR.get().unwrap().clone();
            Err(vm.new_exception_msg(
                error_type,
                "nodename nor servname provided, or not known".to_owned(),
            ))
        }
    }
}

fn socket_inet_pton(af_inet: i32, ip_string: PyStrRef, vm: &VirtualMachine) -> PyResult {
    match af_inet {
        c::AF_INET => ip_string
            .borrow_value()
            .parse::<Ipv4Addr>()
            .map(|ip_addr| vm.ctx.new_bytes(ip_addr.octets().to_vec()))
            .map_err(|_| {
                vm.new_os_error("illegal IP address string passed to inet_pton".to_owned())
            }),
        c::AF_INET6 => ip_string
            .borrow_value()
            .parse::<Ipv6Addr>()
            .map(|ip_addr| vm.ctx.new_bytes(ip_addr.octets().to_vec()))
            .map_err(|_| {
                vm.new_os_error("illegal IP address string passed to inet_pton".to_owned())
            }),
        _ => Err(vm.new_os_error("Address family not supported by protocol".to_owned())),
    }
}

fn socket_inet_ntop(af_inet: i32, packed_ip: PyBytesRef, vm: &VirtualMachine) -> PyResult<String> {
    match af_inet {
        c::AF_INET => {
            let packed_ip = <&[u8; 4]>::try_from(&**packed_ip).map_err(|_| {
                vm.new_value_error("invalid length of packed IP address string".to_owned())
            })?;
            Ok(Ipv4Addr::from(*packed_ip).to_string())
        }
        c::AF_INET6 => {
            let packed_ip = <&[u8; 16]>::try_from(&**packed_ip).map_err(|_| {
                vm.new_value_error("invalid length of packed IP address string".to_owned())
            })?;
            Ok(get_ipv6_addr_str(Ipv6Addr::from(*packed_ip)))
        }
        _ => Err(vm.new_value_error(format!("unknown address family {}", af_inet))),
    }
}

fn socket_getprotobyname(name: PyStrRef, vm: &VirtualMachine) -> PyResult {
    use std::ffi::CString;
    let cstr = CString::new(name.borrow_value())
        .map_err(|_| vm.new_value_error("embedded null character".to_owned()))?;
    let proto = unsafe { c::getprotobyname(cstr.as_ptr()) };
    if proto.is_null() {
        return Err(vm.new_os_error("protocol not found".to_owned()));
    }
    let num = unsafe { (*proto).p_proto };
    Ok(vm.ctx.new_int(num))
}

fn socket_getnameinfo(
    address: Address,
    flags: i32,
    vm: &VirtualMachine,
) -> PyResult<(String, String)> {
    let addr = get_addr(vm, address, None)?;
    let nameinfo = addr
        .as_std()
        .and_then(|addr| dns_lookup::getnameinfo(&addr, flags).ok());
    nameinfo.ok_or_else(|| {
        let error_type = GAI_ERROR.get().unwrap().clone();
        vm.new_exception_msg(
            error_type,
            "nodename nor servname provided, or not known".to_owned(),
        )
    })
}

fn get_addr(
    vm: &VirtualMachine,
    addr: impl ToSocketAddrs,
    domain: Option<i32>,
) -> PyResult<socket2::SockAddr> {
    let sock_addr = match addr.to_socket_addrs() {
        Ok(mut sock_addrs) => match domain {
            None => sock_addrs.next(),
            Some(dom) => {
                if dom == i32::from(Domain::ipv4()) {
                    sock_addrs.find(|a| a.is_ipv4())
                } else if dom == i32::from(Domain::ipv6()) {
                    sock_addrs.find(|a| a.is_ipv6())
                } else {
                    unreachable!("Unknown IP domain / socket family");
                }
<<<<<<< HEAD
=======

                Ok(addr.into())
            } else {
                let error_type = GAI_ERROR.get().unwrap().clone();
                Err(vm.new_exception_msg(
                    error_type,
                    "nodename nor servname provided, or not known".to_owned(),
                ))
>>>>>>> cfb25a5a
            }
        },
        Err(e) => {
<<<<<<< HEAD
            let error_type = vm.class("_socket", "gaierror");
            return Err(vm.new_exception_msg(error_type, e.to_string()));
        }
    };
    match sock_addr {
        Some(sock_addr) => Ok(sock_addr.into()),
        None => {
            let error_type = vm.class("_socket", "gaierror");
            Err(vm.new_exception_msg(
                error_type,
                "nodename nor servname provided, or not known".to_owned(),
            ))
=======
            let error_type = GAI_ERROR.get().unwrap().clone();
            Err(vm.new_exception_msg(error_type, e.to_string()))
>>>>>>> cfb25a5a
        }
    }
}

fn sock_fileno(sock: &Socket) -> RawSocket {
    #[cfg(unix)]
    {
        use std::os::unix::io::AsRawFd;
        sock.as_raw_fd()
    }
    #[cfg(windows)]
    {
        use std::os::windows::io::AsRawSocket;
        sock.as_raw_socket()
    }
}
fn into_sock_fileno(sock: Socket) -> RawSocket {
    #[cfg(unix)]
    {
        use std::os::unix::io::IntoRawFd;
        sock.into_raw_fd()
    }
    #[cfg(windows)]
    {
        use std::os::windows::io::IntoRawSocket;
        sock.into_raw_socket()
    }
}

fn invalid_sock() -> Socket {
    #[cfg(unix)]
    {
        use std::os::unix::io::FromRawFd;
        unsafe { Socket::from_raw_fd(-1) }
    }
    #[cfg(windows)]
    {
        use std::os::windows::io::FromRawSocket;
        unsafe { Socket::from_raw_socket(winapi::um::winsock2::INVALID_SOCKET as RawSocket) }
    }
}

fn convert_sock_error(vm: &VirtualMachine, err: io::Error) -> PyBaseExceptionRef {
    if err.kind() == io::ErrorKind::TimedOut {
        let socket_timeout = TIMEOUT_ERROR.get().unwrap().clone();
        vm.new_exception_msg(socket_timeout, "Timed out".to_owned())
    } else {
        err.into_pyexception(vm)
    }
}

fn get_ipv6_addr_str(ipv6: Ipv6Addr) -> String {
    match ipv6.to_ipv4() {
        Some(v4) if matches!(v4.octets(), [0, 0, _, _]) => format!("::{:x}", u32::from(v4)),
        _ => ipv6.to_string(),
    }
}

rustpython_common::static_cell! {
    static TIMEOUT_ERROR: PyTypeRef;
    static GAI_ERROR: PyTypeRef;
}

pub fn make_module(vm: &VirtualMachine) -> PyObjectRef {
    let ctx = &vm.ctx;
    let socket_timeout = TIMEOUT_ERROR
        .get_or_init(|| {
            ctx.new_class(
                "socket.timeout",
                &vm.ctx.exceptions.os_error,
                Default::default(),
            )
        })
        .clone();
    let socket_gaierror = GAI_ERROR
        .get_or_init(|| {
            ctx.new_class(
                "socket.gaierror",
                &vm.ctx.exceptions.os_error,
                Default::default(),
            )
        })
        .clone();

    let module = py_module!(vm, "_socket", {
        "socket" => PySocket::make_class(ctx),
        "error" => ctx.exceptions.os_error.clone(),
        "timeout" => socket_timeout,
        "gaierror" => socket_gaierror,
        "inet_aton" => ctx.new_function(socket_inet_aton),
        "inet_ntoa" => ctx.new_function(socket_inet_ntoa),
        "gethostname" => ctx.new_function(socket_gethostname),
        "htonl" => ctx.new_function(u32::to_be),
        "htons" => ctx.new_function(u16::to_be),
        "ntohl" => ctx.new_function(u32::from_be),
        "ntohs" => ctx.new_function(u16::from_be),
        "getdefaulttimeout" => ctx.new_function(|vm: &VirtualMachine| vm.ctx.none()),
        "has_ipv6" => ctx.new_bool(false),
        "inet_pton" => ctx.new_function(socket_inet_pton),
        "inet_ntop" => ctx.new_function(socket_inet_ntop),
        "getprotobyname" => ctx.new_function(socket_getprotobyname),
        "getnameinfo" => ctx.new_function(socket_getnameinfo),
        "getservbyname" => ctx.new_function(socket_getservbyname),
        // constants
        "AF_UNSPEC" => ctx.new_int(0),
        "AF_INET" => ctx.new_int(c::AF_INET),
        "AF_INET6" => ctx.new_int(c::AF_INET6),
        "SOCK_STREAM" => ctx.new_int(c::SOCK_STREAM),
        "SOCK_DGRAM" => ctx.new_int(c::SOCK_DGRAM),
        "SHUT_RD" => ctx.new_int(c::SHUT_RD),
        "SHUT_WR" => ctx.new_int(c::SHUT_WR),
        "SHUT_RDWR" => ctx.new_int(c::SHUT_RDWR),
        "MSG_PEEK" => ctx.new_int(c::MSG_PEEK),
        "MSG_OOB" => ctx.new_int(c::MSG_OOB),
        "MSG_WAITALL" => ctx.new_int(c::MSG_WAITALL),
        "IPPROTO_TCP" => ctx.new_int(c::IPPROTO_TCP),
        "IPPROTO_UDP" => ctx.new_int(c::IPPROTO_UDP),
        "IPPROTO_IP" => ctx.new_int(c::IPPROTO_IP),
        "IPPROTO_IPIP" => ctx.new_int(c::IPPROTO_IP),
        "IPPROTO_IPV6" => ctx.new_int(c::IPPROTO_IPV6),
        "SOL_SOCKET" => ctx.new_int(c::SOL_SOCKET),
        "SO_REUSEADDR" => ctx.new_int(c::SO_REUSEADDR),
        "SO_TYPE" => ctx.new_int(c::SO_TYPE),
        "SO_BROADCAST" => ctx.new_int(c::SO_BROADCAST),
        // "SO_EXCLUSIVEADDRUSE" => ctx.new_int(c::SO_EXCLUSIVEADDRUSE),
        "TCP_NODELAY" => ctx.new_int(c::TCP_NODELAY),
        "AI_ALL" => ctx.new_int(c::AI_ALL),
        "AI_PASSIVE" => ctx.new_int(c::AI_PASSIVE),
        "NI_NAMEREQD" => ctx.new_int(c::NI_NAMEREQD),
        "NI_NOFQDN" => ctx.new_int(c::NI_NOFQDN),
        "NI_NUMERICHOST" => ctx.new_int(c::NI_NUMERICHOST),
        "NI_NUMERICSERV" => ctx.new_int(c::NI_NUMERICSERV),
    });

    #[cfg(not(windows))]
    extend_module!(vm, module, {
        "SO_REUSEPORT" => ctx.new_int(c::SO_REUSEPORT),
    });

    #[cfg(not(target_os = "redox"))]
    extend_module!(vm, module, {
        "getaddrinfo" => ctx.new_function(socket_getaddrinfo),
        "gethostbyaddr" => ctx.new_function(socket_gethostbyaddr),
        "gethostbyname" => ctx.new_function(socket_gethostbyname),
    });

    extend_module_platform_specific(vm, &module);

    module
}

#[cfg(not(unix))]
fn extend_module_platform_specific(_vm: &VirtualMachine, _module: &PyObjectRef) {}

#[cfg(unix)]
fn extend_module_platform_specific(vm: &VirtualMachine, module: &PyObjectRef) {
    let ctx = &vm.ctx;

    #[cfg(not(target_os = "redox"))]
    extend_module!(vm, module, {
        "sethostname" => ctx.new_function(socket_sethostname),
    });
}<|MERGE_RESOLUTION|>--- conflicted
+++ resolved
@@ -714,37 +714,21 @@
                 } else {
                     unreachable!("Unknown IP domain / socket family");
                 }
-<<<<<<< HEAD
-=======
-
-                Ok(addr.into())
-            } else {
-                let error_type = GAI_ERROR.get().unwrap().clone();
-                Err(vm.new_exception_msg(
-                    error_type,
-                    "nodename nor servname provided, or not known".to_owned(),
-                ))
->>>>>>> cfb25a5a
             }
         },
         Err(e) => {
-<<<<<<< HEAD
-            let error_type = vm.class("_socket", "gaierror");
+            let error_type = GAI_ERROR.get().unwrap().clone();
             return Err(vm.new_exception_msg(error_type, e.to_string()));
         }
     };
     match sock_addr {
         Some(sock_addr) => Ok(sock_addr.into()),
         None => {
-            let error_type = vm.class("_socket", "gaierror");
+            let error_type = GAI_ERROR.get().unwrap().clone();
             Err(vm.new_exception_msg(
                 error_type,
                 "nodename nor servname provided, or not known".to_owned(),
             ))
-=======
-            let error_type = GAI_ERROR.get().unwrap().clone();
-            Err(vm.new_exception_msg(error_type, e.to_string()))
->>>>>>> cfb25a5a
         }
     }
 }
