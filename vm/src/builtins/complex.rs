--- conflicted
+++ resolved
@@ -75,11 +75,7 @@
                     vm,
                 )?;
 
-<<<<<<< HEAD
                 return Ok(Some((ret.value, true)))
-=======
-                return Ok(Some((ret.value, true)));
->>>>>>> fcf70d00
             } else {
                 return match result.payload::<PyComplex>() {
                     Some(complex_obj) => Ok(Some((complex_obj.value, true))),
