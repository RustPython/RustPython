--- conflicted
+++ resolved
@@ -8,33 +8,8 @@
 }
 pub type PyStaticMethodRef = PyRef<PyStaticMethod>;
 
-<<<<<<< HEAD
-// `staticmethod` methods.
-fn staticmethod_get(vm: &VirtualMachine, args: PyFuncArgs) -> PyResult {
-    trace!("staticmethod.__get__ {:?}", args.args);
-    arg_check!(
-        vm,
-        args,
-        required = [
-            (cls, Some(vm.ctx.staticmethod_type())),
-            (_inst, None),
-            (_owner, None)
-        ]
-    );
-    match cls.get_attr("function") {
-        Some(function) => Ok(function),
-        None => Err(vm.new_attribute_error(
-            "Attribute Error: staticmethod must have 'function' attribute".to_string(),
-        )),
-    }
-}
-
-fn staticmethod_new(vm: &VirtualMachine, args: PyFuncArgs) -> PyResult {
-    trace!("staticmethod.__new__ {:?}", args.args);
-    arg_check!(vm, args, required = [(cls, None), (callable, None)]);
-=======
 impl PyValue for PyStaticMethod {
-    fn class(vm: &mut VirtualMachine) -> PyObjectRef {
+    fn class(vm: &VirtualMachine) -> PyObjectRef {
         vm.ctx.staticmethod_type()
     }
 }
@@ -43,7 +18,7 @@
     fn new(
         cls: PyClassRef,
         callable: PyObjectRef,
-        vm: &mut VirtualMachine,
+        vm: &VirtualMachine,
     ) -> PyResult<PyStaticMethodRef> {
         PyStaticMethod {
             callable: callable.clone(),
@@ -51,11 +26,10 @@
         .into_ref_with_type(vm, cls)
     }
 
-    fn get(self, _inst: PyObjectRef, _owner: PyObjectRef, _vm: &mut VirtualMachine) -> PyResult {
+    fn get(self, _inst: PyObjectRef, _owner: PyObjectRef, _vm: &VirtualMachine) -> PyResult {
         Ok(self.callable.clone())
     }
 }
->>>>>>> e7eff34e
 
 pub fn init(context: &PyContext) {
     let staticmethod_type = &context.staticmethod_type;
