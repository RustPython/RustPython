//! Implementation of the python bytearray object.
<<<<<<< HEAD
use crate::function::OptionalArg;
use crate::obj::objbyteinner::{
=======
use std::cell::{Cell, RefCell};
use std::convert::TryFrom;

use num_traits::ToPrimitive;

use super::objbyteinner::{
>>>>>>> 9f6ccf1e
    ByteInnerExpandtabsOptions, ByteInnerFindOptions, ByteInnerNewOptions, ByteInnerPaddingOptions,
    ByteInnerPosition, ByteInnerSplitOptions, ByteInnerSplitlinesOptions,
    ByteInnerTranslateOptions, ByteOr, PyByteInner,
};
use super::objint::PyIntRef;
use super::objiter;
use super::objslice::PySliceRef;
use super::objstr::PyStringRef;
use super::objtuple::PyTupleRef;
use super::objtype::PyClassRef;
use crate::function::OptionalArg;
use crate::pyobject::{
    Either, PyClassImpl, PyContext, PyIterable, PyObjectRef, PyRef, PyResult, PyValue,
    TryFromObject,
};
use crate::vm::VirtualMachine;
<<<<<<< HEAD
use num_traits::ToPrimitive;
use std::cell::{Cell, RefCell};
use std::convert::TryFrom;
use std::mem::size_of;

use super::objiter;
use super::objtype::PyClassRef;
=======
>>>>>>> 9f6ccf1e

/// "bytearray(iterable_of_ints) -> bytearray\n\
///  bytearray(string, encoding[, errors]) -> bytearray\n\
///  bytearray(bytes_or_buffer) -> mutable copy of bytes_or_buffer\n\
///  bytearray(int) -> bytes array of size given by the parameter initialized with null bytes\n\
///  bytearray() -> empty bytes array\n\n\
///  Construct a mutable bytearray object from:\n  \
///  - an iterable yielding integers in range(256)\n  \
///  - a text string encoded using the specified encoding\n  \
///  - a bytes or a buffer object\n  \
///  - any object implementing the buffer API.\n  \
///  - an integer";
#[pyclass(name = "bytearray")]
#[derive(Clone, Debug)]
pub struct PyByteArray {
    pub inner: RefCell<PyByteInner>,
}
type PyByteArrayRef = PyRef<PyByteArray>;

impl PyByteArray {
    pub fn new(data: Vec<u8>) -> Self {
        PyByteArray {
            inner: RefCell::new(PyByteInner { elements: data }),
        }
    }

    pub fn from_inner(inner: PyByteInner) -> Self {
        PyByteArray {
            inner: RefCell::new(inner),
        }
    }

    // pub fn get_value(&self) -> Vec<u8> {
    //     self.inner.borrow().clone().elements
    // }

    // pub fn get_value_mut(&self) -> Vec<u8> {
    //     self.inner.borrow_mut().clone().elements
    // }
}

impl PyValue for PyByteArray {
    fn class(vm: &VirtualMachine) -> PyClassRef {
        vm.ctx.bytearray_type()
    }
}

// pub fn get_value(obj: &PyObjectRef) -> Vec<u8> {
//     obj.payload::<PyByteArray>().unwrap().get_value()
// }

// pub fn get_value_mut(obj: &PyObjectRef) -> Vec<u8> {
//     obj.payload::<PyByteArray>().unwrap().get_value_mut()
// }

/// Fill bytearray class methods dictionary.
pub fn init(context: &PyContext) {
    PyByteArrayRef::extend_class(context, &context.types.bytearray_type);
    let bytearray_type = &context.types.bytearray_type;
    extend_class!(context, bytearray_type, {
    "fromhex" => context.new_rustfunc(PyByteArrayRef::fromhex),
    "maketrans" => context.new_rustfunc(PyByteInner::maketrans),
    });

    PyByteArrayIterator::extend_class(context, &context.types.bytearrayiterator_type);
}

#[pyimpl]
impl PyByteArrayRef {
    #[pyslot(new)]
    fn tp_new(
        cls: PyClassRef,
        options: ByteInnerNewOptions,
        vm: &VirtualMachine,
    ) -> PyResult<PyByteArrayRef> {
        PyByteArray::from_inner(options.get_value(vm)?).into_ref_with_type(vm, cls)
    }

    #[pymethod(name = "__repr__")]
    fn repr(self, _vm: &VirtualMachine) -> PyResult<String> {
        Ok(format!("bytearray(b'{}')", self.inner.borrow().repr()?))
    }

    #[pymethod(name = "__len__")]
    fn len(self, _vm: &VirtualMachine) -> usize {
        self.inner.borrow().len()
    }

    #[pymethod(name = "__sizeof__")]
    fn sizeof(self, _vm: &VirtualMachine) -> usize {
        size_of::<Self>() + self.inner.borrow().len() * size_of::<u8>()
    }

    #[pymethod(name = "__eq__")]
    fn eq(self, other: PyObjectRef, vm: &VirtualMachine) -> PyResult {
        self.inner.borrow().eq(other, vm)
    }

    #[pymethod(name = "__ge__")]
    fn ge(self, other: PyObjectRef, vm: &VirtualMachine) -> PyResult {
        self.inner.borrow().ge(other, vm)
    }

    #[pymethod(name = "__le__")]
    fn le(self, other: PyObjectRef, vm: &VirtualMachine) -> PyResult {
        self.inner.borrow().le(other, vm)
    }

    #[pymethod(name = "__gt__")]
    fn gt(self, other: PyObjectRef, vm: &VirtualMachine) -> PyResult {
        self.inner.borrow().gt(other, vm)
    }

    #[pymethod(name = "__lt__")]
    fn lt(self, other: PyObjectRef, vm: &VirtualMachine) -> PyResult {
        self.inner.borrow().lt(other, vm)
    }

    #[pymethod(name = "__hash__")]
    fn hash(self, vm: &VirtualMachine) -> PyResult<()> {
        Err(vm.new_type_error("unhashable type: bytearray".to_string()))
    }

    #[pymethod(name = "__iter__")]
    fn iter(self, _vm: &VirtualMachine) -> PyByteArrayIterator {
        PyByteArrayIterator {
            position: Cell::new(0),
            bytearray: self,
        }
    }

    #[pymethod(name = "__add__")]
    fn add(self, other: PyObjectRef, vm: &VirtualMachine) -> PyResult {
        if let Ok(other) = PyByteInner::try_from_object(vm, other) {
            Ok(vm.ctx.new_bytearray(self.inner.borrow().add(other)))
        } else {
            Ok(vm.ctx.not_implemented())
        }
    }

    #[pymethod(name = "__contains__")]
    fn contains(
        self,
        needle: Either<PyByteInner, PyIntRef>,
        vm: &VirtualMachine,
    ) -> PyResult<bool> {
        self.inner.borrow().contains(needle, vm)
    }

    #[pymethod(name = "__getitem__")]
    fn getitem(self, needle: Either<PyIntRef, PySliceRef>, vm: &VirtualMachine) -> PyResult {
        self.inner.borrow().getitem(needle, vm)
    }

    #[pymethod(name = "__setitem__")]
    fn setitem(
        self,
        needle: Either<PyIntRef, PySliceRef>,
        value: PyObjectRef,
        vm: &VirtualMachine,
    ) -> PyResult {
        self.inner.borrow_mut().setitem(needle, value, vm)
    }

    #[pymethod(name = "isalnum")]
    fn isalnum(self, vm: &VirtualMachine) -> bool {
        self.inner.borrow().isalnum(vm)
    }

    #[pymethod(name = "isalpha")]
    fn isalpha(self, vm: &VirtualMachine) -> bool {
        self.inner.borrow().isalpha(vm)
    }

    #[pymethod(name = "isascii")]
    fn isascii(self, vm: &VirtualMachine) -> bool {
        self.inner.borrow().isascii(vm)
    }

    #[pymethod(name = "isdigit")]
    fn isdigit(self, vm: &VirtualMachine) -> bool {
        self.inner.borrow().isdigit(vm)
    }

    #[pymethod(name = "islower")]
    fn islower(self, vm: &VirtualMachine) -> bool {
        self.inner.borrow().islower(vm)
    }

    #[pymethod(name = "isspace")]
    fn isspace(self, vm: &VirtualMachine) -> bool {
        self.inner.borrow().isspace(vm)
    }

    #[pymethod(name = "isupper")]
    fn isupper(self, vm: &VirtualMachine) -> bool {
        self.inner.borrow().isupper(vm)
    }

    #[pymethod(name = "istitle")]
    fn istitle(self, vm: &VirtualMachine) -> bool {
        self.inner.borrow().istitle(vm)
    }

    #[pymethod(name = "lower")]
    fn lower(self, vm: &VirtualMachine) -> PyResult {
        Ok(vm.ctx.new_bytearray(self.inner.borrow().lower(vm)))
    }

    #[pymethod(name = "upper")]
    fn upper(self, vm: &VirtualMachine) -> PyResult {
        Ok(vm.ctx.new_bytearray(self.inner.borrow().upper(vm)))
    }

    #[pymethod(name = "capitalize")]
    fn capitalize(self, vm: &VirtualMachine) -> PyResult {
        Ok(vm.ctx.new_bytearray(self.inner.borrow().capitalize(vm)))
    }

    #[pymethod(name = "swapcase")]
    fn swapcase(self, vm: &VirtualMachine) -> PyResult {
        Ok(vm.ctx.new_bytearray(self.inner.borrow().swapcase(vm)))
    }

    #[pymethod(name = "hex")]
    fn hex(self, vm: &VirtualMachine) -> String {
        self.inner.borrow().hex(vm)
    }

    fn fromhex(string: PyStringRef, vm: &VirtualMachine) -> PyResult {
        Ok(vm
            .ctx
            .new_bytearray(PyByteInner::fromhex(string.as_str(), vm)?))
    }

    #[pymethod(name = "center")]
    fn center(self, options: ByteInnerPaddingOptions, vm: &VirtualMachine) -> PyResult {
        Ok(vm
            .ctx
            .new_bytearray(self.inner.borrow().center(options, vm)?))
    }

    #[pymethod(name = "ljust")]
    fn ljust(self, options: ByteInnerPaddingOptions, vm: &VirtualMachine) -> PyResult {
        Ok(vm
            .ctx
            .new_bytearray(self.inner.borrow().ljust(options, vm)?))
    }

    #[pymethod(name = "rjust")]
    fn rjust(self, options: ByteInnerPaddingOptions, vm: &VirtualMachine) -> PyResult {
        Ok(vm
            .ctx
            .new_bytearray(self.inner.borrow().rjust(options, vm)?))
    }

    #[pymethod(name = "count")]
    fn count(self, options: ByteInnerFindOptions, vm: &VirtualMachine) -> PyResult<usize> {
        self.inner.borrow().count(options, vm)
    }

    #[pymethod(name = "join")]
    fn join(self, iter: PyIterable, vm: &VirtualMachine) -> PyResult {
        self.inner.borrow().join(iter, vm)
    }

    #[pymethod(name = "endswith")]
    fn endswith(
        self,
        suffix: Either<PyByteInner, PyTupleRef>,
        start: OptionalArg<PyObjectRef>,
        end: OptionalArg<PyObjectRef>,
        vm: &VirtualMachine,
    ) -> PyResult<bool> {
        self.inner
            .borrow()
            .startsendswith(suffix, start, end, true, vm)
    }

    #[pymethod(name = "startswith")]
    fn startswith(
        self,
        prefix: Either<PyByteInner, PyTupleRef>,
        start: OptionalArg<PyObjectRef>,
        end: OptionalArg<PyObjectRef>,
        vm: &VirtualMachine,
    ) -> PyResult<bool> {
        self.inner
            .borrow()
            .startsendswith(prefix, start, end, false, vm)
    }

    #[pymethod(name = "find")]
    fn find(self, options: ByteInnerFindOptions, vm: &VirtualMachine) -> PyResult<isize> {
        self.inner.borrow().find(options, false, vm)
    }

    #[pymethod(name = "index")]
    fn index(self, options: ByteInnerFindOptions, vm: &VirtualMachine) -> PyResult<isize> {
        let res = self.inner.borrow().find(options, false, vm)?;
        if res == -1 {
            return Err(vm.new_value_error("substring not found".to_string()));
        }
        Ok(res)
    }

    #[pymethod(name = "rfind")]
    fn rfind(self, options: ByteInnerFindOptions, vm: &VirtualMachine) -> PyResult<isize> {
        self.inner.borrow().find(options, true, vm)
    }

    #[pymethod(name = "rindex")]
    fn rindex(self, options: ByteInnerFindOptions, vm: &VirtualMachine) -> PyResult<isize> {
        let res = self.inner.borrow().find(options, true, vm)?;
        if res == -1 {
            return Err(vm.new_value_error("substring not found".to_string()));
        }
        Ok(res)
    }

    #[pymethod(name = "remove")]
    fn remove(self, x: PyIntRef, vm: &VirtualMachine) -> PyResult<()> {
        let x = x.as_bigint().byte_or(vm)?;

        let bytes = &mut self.inner.borrow_mut().elements;
        let pos = bytes
            .iter()
            .position(|b| *b == x)
            .ok_or_else(|| vm.new_value_error("value not found in bytearray".to_string()))?;

        bytes.remove(pos);

        Ok(())
    }

    #[pymethod(name = "translate")]
    fn translate(self, options: ByteInnerTranslateOptions, vm: &VirtualMachine) -> PyResult {
        self.inner.borrow().translate(options, vm)
    }

    #[pymethod(name = "strip")]
    fn strip(self, chars: OptionalArg<PyByteInner>, vm: &VirtualMachine) -> PyResult {
        Ok(vm.ctx.new_bytes(
            self.inner
                .borrow()
                .strip(chars, ByteInnerPosition::All, vm)?,
        ))
    }

    #[pymethod(name = "lstrip")]
    fn lstrip(self, chars: OptionalArg<PyByteInner>, vm: &VirtualMachine) -> PyResult {
        Ok(vm.ctx.new_bytes(
            self.inner
                .borrow()
                .strip(chars, ByteInnerPosition::Left, vm)?,
        ))
    }

    #[pymethod(name = "rstrip")]
    fn rstrip(self, chars: OptionalArg<PyByteInner>, vm: &VirtualMachine) -> PyResult {
        Ok(vm.ctx.new_bytes(
            self.inner
                .borrow()
                .strip(chars, ByteInnerPosition::Right, vm)?,
        ))
    }

    #[pymethod(name = "split")]
    fn split(self, options: ByteInnerSplitOptions, vm: &VirtualMachine) -> PyResult {
        let as_bytes = self
            .inner
            .borrow()
            .split(options, false)?
            .iter()
            .map(|x| vm.ctx.new_bytearray(x.to_vec()))
            .collect::<Vec<PyObjectRef>>();
        Ok(vm.ctx.new_list(as_bytes))
    }

    #[pymethod(name = "rsplit")]
    fn rsplit(self, options: ByteInnerSplitOptions, vm: &VirtualMachine) -> PyResult {
        let as_bytes = self
            .inner
            .borrow()
            .split(options, true)?
            .iter()
            .map(|x| vm.ctx.new_bytearray(x.to_vec()))
            .collect::<Vec<PyObjectRef>>();
        Ok(vm.ctx.new_list(as_bytes))
    }

    #[pymethod(name = "partition")]
    fn partition(self, sep: PyByteInner, vm: &VirtualMachine) -> PyResult {
        // sep ALWAYS converted to  bytearray even it's bytes or memoryview
        // so its ok to accept PyByteInner
        let (left, right) = self.inner.borrow().partition(&sep, false)?;
        Ok(vm.ctx.new_tuple(vec![
            vm.ctx.new_bytearray(left),
            vm.ctx.new_bytearray(sep.elements),
            vm.ctx.new_bytearray(right),
        ]))
    }

    #[pymethod(name = "rpartition")]
    fn rpartition(self, sep: PyByteInner, vm: &VirtualMachine) -> PyResult {
        let (left, right) = self.inner.borrow().partition(&sep, true)?;
        Ok(vm.ctx.new_tuple(vec![
            vm.ctx.new_bytearray(left),
            vm.ctx.new_bytearray(sep.elements),
            vm.ctx.new_bytearray(right),
        ]))
    }

    #[pymethod(name = "expandtabs")]
    fn expandtabs(self, options: ByteInnerExpandtabsOptions, vm: &VirtualMachine) -> PyResult {
        Ok(vm
            .ctx
            .new_bytearray(self.inner.borrow().expandtabs(options)))
    }

    #[pymethod(name = "splitlines")]
    fn splitlines(self, options: ByteInnerSplitlinesOptions, vm: &VirtualMachine) -> PyResult {
        let as_bytes = self
            .inner
            .borrow()
            .splitlines(options)
            .iter()
            .map(|x| vm.ctx.new_bytearray(x.to_vec()))
            .collect::<Vec<PyObjectRef>>();
        Ok(vm.ctx.new_list(as_bytes))
    }

    #[pymethod(name = "zfill")]
    fn zfill(self, width: PyIntRef, vm: &VirtualMachine) -> PyResult {
        Ok(vm.ctx.new_bytearray(self.inner.borrow().zfill(width)))
    }

    #[pymethod(name = "replace")]
    fn replace(
        self,
        old: PyByteInner,
        new: PyByteInner,
        count: OptionalArg<PyIntRef>,
        vm: &VirtualMachine,
    ) -> PyResult {
        Ok(vm
            .ctx
            .new_bytearray(self.inner.borrow().replace(old, new, count)?))
    }

    #[pymethod(name = "clear")]
    fn clear(self, _vm: &VirtualMachine) {
        self.inner.borrow_mut().elements.clear();
    }

    #[pymethod(name = "copy")]
    fn copy(self, vm: &VirtualMachine) -> PyResult {
        Ok(vm.ctx.new_bytearray(self.inner.borrow().elements.clone()))
    }

    #[pymethod(name = "append")]
    fn append(self, x: PyIntRef, vm: &VirtualMachine) -> PyResult<()> {
        self.inner
            .borrow_mut()
            .elements
            .push(x.as_bigint().byte_or(vm)?);
        Ok(())
    }

    #[pymethod(name = "extend")]
    fn extend(self, iterable_of_ints: PyIterable, vm: &VirtualMachine) -> PyResult<()> {
        let mut inner = self.inner.borrow_mut();

        for x in iterable_of_ints.iter(vm)? {
            let x = x?;
            let x = PyIntRef::try_from_object(vm, x)?;
            let x = x.as_bigint().byte_or(vm)?;
            inner.elements.push(x);
        }

        Ok(())
    }

    #[pymethod(name = "insert")]
    fn insert(self, index: PyIntRef, x: PyIntRef, vm: &VirtualMachine) -> PyResult<()> {
        let bytes = &mut self.inner.borrow_mut().elements;
        let len = isize::try_from(bytes.len())
            .map_err(|_e| vm.new_overflow_error("bytearray too big".to_string()))?;

        let x = x.as_bigint().byte_or(vm)?;

        let mut index = index
            .as_bigint()
            .to_isize()
            .ok_or_else(|| vm.new_overflow_error("index too big".to_string()))?;

        if index >= len {
            bytes.push(x);
            return Ok(());
        }

        if index < 0 {
            index += len;
            index = index.max(0);
        }

        let index = usize::try_from(index)
            .map_err(|_e| vm.new_overflow_error("overflow in index calculation".to_string()))?;

        bytes.insert(index, x);

        Ok(())
    }

    #[pymethod(name = "pop")]
    fn pop(self, vm: &VirtualMachine) -> PyResult<u8> {
        let bytes = &mut self.inner.borrow_mut().elements;
        bytes
            .pop()
            .ok_or_else(|| vm.new_index_error("pop from empty bytearray".to_string()))
    }

    #[pymethod(name = "title")]
    fn title(self, vm: &VirtualMachine) -> PyResult {
        Ok(vm.ctx.new_bytearray(self.inner.borrow().title()))
    }

    #[pymethod(name = "__mul__")]
    fn repeat(self, n: PyIntRef, vm: &VirtualMachine) -> PyResult {
        Ok(vm.ctx.new_bytearray(self.inner.borrow().repeat(n, vm)?))
    }

    #[pymethod(name = "__rmul__")]
    fn rmul(self, n: PyIntRef, vm: &VirtualMachine) -> PyResult {
        self.repeat(n, vm)
    }

    #[pymethod(name = "__imul__")]
    fn irepeat(self, n: PyIntRef, vm: &VirtualMachine) -> PyResult<()> {
        self.inner.borrow_mut().irepeat(n, vm)
    }

    #[pymethod(name = "reverse")]
    fn reverse(self, _vm: &VirtualMachine) -> PyResult<()> {
        self.inner.borrow_mut().elements.reverse();
        Ok(())
    }
}

// fn set_value(obj: &PyObjectRef, value: Vec<u8>) {
//     obj.borrow_mut().kind = PyObjectPayload::Bytes { value };
// }

#[pyclass]
#[derive(Debug)]
pub struct PyByteArrayIterator {
    position: Cell<usize>,
    bytearray: PyByteArrayRef,
}

impl PyValue for PyByteArrayIterator {
    fn class(vm: &VirtualMachine) -> PyClassRef {
        vm.ctx.bytearrayiterator_type()
    }
}

#[pyimpl]
impl PyByteArrayIterator {
    #[pymethod(name = "__next__")]
    fn next(&self, vm: &VirtualMachine) -> PyResult<u8> {
        if self.position.get() < self.bytearray.inner.borrow().len() {
            let ret = self.bytearray.inner.borrow().elements[self.position.get()];
            self.position.set(self.position.get() + 1);
            Ok(ret)
        } else {
            Err(objiter::new_stop_iteration(vm))
        }
    }

    #[pymethod(name = "__iter__")]
    fn iter(zelf: PyRef<Self>, _vm: &VirtualMachine) -> PyRef<Self> {
        zelf
    }
}<|MERGE_RESOLUTION|>--- conflicted
+++ resolved
@@ -1,15 +1,10 @@
 //! Implementation of the python bytearray object.
-<<<<<<< HEAD
-use crate::function::OptionalArg;
-use crate::obj::objbyteinner::{
-=======
 use std::cell::{Cell, RefCell};
 use std::convert::TryFrom;
 
 use num_traits::ToPrimitive;
 
 use super::objbyteinner::{
->>>>>>> 9f6ccf1e
     ByteInnerExpandtabsOptions, ByteInnerFindOptions, ByteInnerNewOptions, ByteInnerPaddingOptions,
     ByteInnerPosition, ByteInnerSplitOptions, ByteInnerSplitlinesOptions,
     ByteInnerTranslateOptions, ByteOr, PyByteInner,
@@ -26,16 +21,7 @@
     TryFromObject,
 };
 use crate::vm::VirtualMachine;
-<<<<<<< HEAD
-use num_traits::ToPrimitive;
-use std::cell::{Cell, RefCell};
-use std::convert::TryFrom;
 use std::mem::size_of;
-
-use super::objiter;
-use super::objtype::PyClassRef;
-=======
->>>>>>> 9f6ccf1e
 
 /// "bytearray(iterable_of_ints) -> bytearray\n\
 ///  bytearray(string, encoding[, errors]) -> bytearray\n\
