--- conflicted
+++ resolved
@@ -294,14 +294,10 @@
     if objtype::isinstance(other, &vm.ctx.int_type()) {
         Ok(vm.ctx.new_int(get_value(zelf) + get_value(other)))
     } else if objtype::isinstance(other, &vm.ctx.complex_type()) {
-<<<<<<< HEAD
         Ok(vm.ctx.new_complex(Complex64::new(
             get_value(zelf).to_f64().unwrap() + objcomplex::get_value(other).re,
             objcomplex::get_value(other).im,
         )))
-=======
-        Ok(vm.ctx.new_complex(Complex64::new(get_value(zelf).to_f64().unwrap() + objcomplex::get_value(other).re, objcomplex::get_value(other).im)))
->>>>>>> 38b4c108
     } else {
         Ok(vm.ctx.not_implemented())
     }
