--- conflicted
+++ resolved
@@ -45,14 +45,13 @@
 use crate::scope::Scope;
 use crate::stdlib;
 use crate::sysmodule;
-<<<<<<< HEAD
+
 use arr_macro::arr;
 use num_bigint::BigInt;
 #[cfg(feature = "rustpython-compiler")]
 use rustpython_compiler::{compile, error::CompileError};
 use rustyline::{error::ReadlineError, Config, Editor};
-=======
->>>>>>> b5a18fa9
+
 
 // use objects::objects;
 
@@ -75,12 +74,9 @@
     pub use_tracing: RefCell<bool>,
     pub signal_handlers: RefCell<[PyObjectRef; NSIG]>,
     pub settings: PySettings,
-<<<<<<< HEAD
     pub repl: RefCell<Editor<()>>,
     pub repl_history_path: std::path::PathBuf,
-=======
     pub recursion_limit: Cell<usize>,
->>>>>>> b5a18fa9
 }
 
 pub const NSIG: usize = 64;
@@ -217,12 +213,9 @@
             use_tracing: RefCell::new(false),
             signal_handlers,
             settings,
-<<<<<<< HEAD
             repl: RefCell::new(repl),
             repl_history_path: repl_history_path,
-=======
             recursion_limit: Cell::new(512),
->>>>>>> b5a18fa9
         };
 
         objmodule::init_module_dict(
