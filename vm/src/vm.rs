--- conflicted
+++ resolved
@@ -403,17 +403,11 @@
         // TODO: add repr of args into logging?
         vm_trace!("New exception created: {}", exc_type.name);
 
-<<<<<<< HEAD
-        let pyobj =
-            PyBaseException::new(args, self).into_object(self, exc_type, Some(self.ctx.new_dict()));
-        PyRef::from_obj_unchecked(pyobj)
-=======
         PyRef::new_ref(
             PyBaseException::new(args, self),
             exc_type,
             Some(self.ctx.new_dict()),
         )
->>>>>>> 230f9158
     }
 
     /// Instantiate an exception with no arguments.
