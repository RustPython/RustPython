--- conflicted
+++ resolved
@@ -119,43 +119,16 @@
 [target.'cfg(windows)'.dependencies.windows]
 version = "0.52.0"
 features = [
-<<<<<<< HEAD
-    "Win32_Foundation",
-    "Win32_System_LibraryLoader",
-    "Win32_System_Threading",
-    "Win32_UI_Shell",
-=======
   "Win32_Foundation",
   "Win32_System_LibraryLoader",
   "Win32_System_Threading",
   "Win32_System_Time",
   "Win32_UI_Shell",
->>>>>>> 2721f2de
 ]
 
 [target.'cfg(windows)'.dependencies.windows-sys]
 workspace = true
 features = [
-<<<<<<< HEAD
-    "Win32_Foundation",
-    "Win32_Networking_WinSock",
-    "Win32_Security",
-    "Win32_Storage_FileSystem",
-    "Win32_System_Console",
-    "Win32_System_Diagnostics_Debug",
-    "Win32_System_Environment",
-    "Win32_System_Ioctl",
-    "Win32_System_LibraryLoader",
-    "Win32_System_Memory",
-    "Win32_System_Performance",
-    "Win32_System_Pipes",
-    "Win32_System_Registry",
-    "Win32_System_SystemInformation",
-    "Win32_System_SystemServices",
-    "Win32_System_Threading",
-    "Win32_UI_Shell",
-    "Win32_UI_WindowsAndMessaging",
-=======
   "Win32_Foundation",
   "Win32_Globalization",
   "Win32_Networking_WinSock",
@@ -175,7 +148,6 @@
   "Win32_System_Threading",
   "Win32_UI_Shell",
   "Win32_UI_WindowsAndMessaging",
->>>>>>> 2721f2de
 ]
 
 [target.'cfg(all(target_arch = "wasm32", target_os = "unknown"))'.dependencies]
