[package]
name = "rustpython-vm"
version = "0.1.1"
description = "Rust Python virtual machine."
authors = ["RustPython Team"]
repository = "https://github.com/RustPython/RustPython"
license = "MIT"
edition = "2018"
include = ["src/**/*.rs", "Cargo.toml", "build.rs", "Lib/**/*.py"]

[features]
default = ["rustpython-parser", "rustpython-compiler", "use-proc-macro-hack"]
vm-tracing-logging = []
flame-it = ["flame", "flamer"]
use-proc-macro-hack = ["proc-macro-hack", "rustpython-derive/proc-macro-hack"]
freeze-stdlib = []

[dependencies]
# Crypto:
digest = "0.8.1"
md-5 = "0.8"
sha-1 = "0.8"
sha2 = "0.8"
sha3 = "0.8"
blake2 = "0.8"

num-complex = { version = "0.2.2", features = ["serde"] }
num-bigint = { version = "0.2.3", features = ["serde"] }
num-traits = "0.2.8"
num-integer = "0.1.41"
num-rational = "0.2.2"
num-iter = "0.1.39"
rand = "0.7"
rand_distr = "0.2"
log = "0.4"
rustpython-derive = {path = "../derive", version = "0.1.1"}
rustpython-parser = {path = "../parser", optional = true, version = "0.1.1"}
rustpython-compiler = {path = "../compiler", optional = true, version = "0.1.1"}
rustpython-bytecode = { path = "../bytecode", version = "0.1.1"}
serde = { version = "1.0.66", features = ["derive"] }
serde_json = "1.0.26"
byteorder = "1.2.6"
regex = "1"
rustc_version_runtime = "0.1.*"
statrs = "0.12.0"
caseless = "0.2.1"
chrono = { version = "=0.4.9", features = ["wasmbind"] }
unicode-xid = "0.2.0"
lazy_static = "^1.0.1"
lexical = "4"
itertools = "^0.8.0"
hex = "0.4.0"
hexf-parse = "0.1.0"
indexmap = "1.0.2"
crc = "^1.0.0"
unicode_categories = "0.1.1"
unicode_names2 = "0.3.0"
unicode-casing = "0.1.0"
unic = "0.9.0"
maplit = "1.0"
proc-macro-hack = { version = "0.5", optional = true }
bitflags = "1.1"
libc = "0.2"
nix = "0.15.0"
wtf8 = "0.0.3"
arr_macro = "0.1.2"
<<<<<<< HEAD
rustyline = "=5.0.1"
dirs = "2.0"
=======
csv = "1.1.1"
paste = "0.1"
>>>>>>> b5a18fa9

flame = { version = "0.2", optional = true }
flamer = { version = "0.3", optional = true }

[target.'cfg(all(unix, not(any(target_os = "android", target_os = "redox"))))'.dependencies]
pwd = "1"

[target.'cfg(unix)'.dependencies]
exitcode = "1.1.2"

[target.'cfg(not(target_arch = "wasm32"))'.dependencies]
crc32fast = "1.2.0"
adler32 = "1.0.3"
flate2 = { version = "1.0", features = ["zlib"], default-features = false }
libz-sys = "1.0.25"
gethostname = "0.2.0"
subprocess = "0.1.18"
num_cpus = "1"
socket2 = { version = "0.3", features = ["unix"] }

[target."cfg(windows)".dependencies.winapi]
version = "0.3"
features = ["winsock2", "handleapi", "ws2def", "std"]

[target.'cfg(target_arch = "wasm32")'.dependencies]
wasm-bindgen = "0.2"<|MERGE_RESOLUTION|>--- conflicted
+++ resolved
@@ -64,13 +64,10 @@
 nix = "0.15.0"
 wtf8 = "0.0.3"
 arr_macro = "0.1.2"
-<<<<<<< HEAD
 rustyline = "=5.0.1"
 dirs = "2.0"
-=======
 csv = "1.1.1"
 paste = "0.1"
->>>>>>> b5a18fa9
 
 flame = { version = "0.2", optional = true }
 flamer = { version = "0.3", optional = true }
