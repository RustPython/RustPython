from testutils import assert_raises

x = [1, 2, 3]
assert x[0] == 1
assert x[1] == 2
# assert x[7]

y = [2, *x]
assert y == [2, 1, 2, 3]

y.extend(x)
assert y == [2, 1, 2, 3, 1, 2, 3]

assert x * 0 == [], "list __mul__ by 0 failed"
assert x * -1 == [], "list __mul__ by -1 failed"
assert x * 2 == [1, 2, 3, 1, 2, 3], "list __mul__ by 2 failed"
y = x
x *= 2
assert y is x
assert x == [1, 2, 3] * 2

# index()
assert ['a', 'b', 'c'].index('b') == 1
assert [5, 6, 7].index(7) == 2
assert_raises(ValueError, lambda: ['a', 'b', 'c'].index('z'))

x = [[1,0,-3], 'a', 1]
y = [[3,2,1], 'z', 2]
assert x < y, "list __lt__ failed"

x = [5, 13, 31]
y = [1, 10, 29]
assert x > y, "list __gt__ failed"


x = [0, 1, 2]
assert x.pop() == 2
assert x == [0, 1]

def test_pop(lst, idx, value, new_lst):
    assert lst.pop(idx) == value
    assert lst == new_lst
test_pop([0, 1, 2], -1, 2, [0, 1])
test_pop([0, 1, 2], 0, 0, [1, 2])
test_pop([0, 1, 2], 1, 1, [0, 2])
test_pop([0, 1, 2], 2, 2, [0, 1])
assert_raises(IndexError, lambda: [].pop())
assert_raises(IndexError, lambda: [].pop(0))
assert_raises(IndexError, lambda: [].pop(-1))
assert_raises(IndexError, lambda: [0].pop(1))
assert_raises(IndexError, lambda: [0].pop(-2))

recursive = []
recursive.append(recursive)
assert repr(recursive) == "[[...]]"

# insert()
x = ['a', 'b', 'c']
x.insert(0, 'z') # insert is in-place, no return value
assert x == ['z', 'a', 'b', 'c']

x = ['a', 'b', 'c']
x.insert(100, 'z')
assert x == ['a', 'b', 'c', 'z']

x = ['a', 'b', 'c']
x.insert(-1, 'z')
assert x == ['a', 'b', 'z', 'c']

x = ['a', 'b', 'c']
x.insert(-100, 'z')
assert x == ['z', 'a', 'b', 'c']

assert_raises(OverflowError, lambda: x.insert(100000000000000000000, 'z'))

x = [[], 2, {}]
y = x.copy()
assert x is not y
assert x == y
assert all(a is b for a, b in zip(x, y))
y.append(4)
assert x != y

a = [1, 2, 3]
assert len(a) == 3
a.remove(1)
assert len(a) == 2
assert not 1 in a

assert_raises(ValueError, lambda: a.remove(10), _msg='Remove not exist element')

foo = bar = [1]
foo += [2]
assert (foo, bar) == ([1, 2], [1, 2])


x = [1]
x.append(x)
assert x in x
assert x.index(x) == 1
assert x.count(x) == 1
x.remove(x)
assert x not in x

class Foo(object):
    def __eq__(self, x):
        return False

foo = Foo()
foo1 = Foo()
x = [1, foo, 2, foo, []]
assert x == x
assert foo in x
assert 2 in x
assert x.index(foo) == 1
assert x.count(foo) == 2
assert x.index(2) == 2
assert [] in x
assert x.index([]) == 4
assert foo1 not in x
x.remove(foo)
assert x.index(foo) == 2
assert x.count(foo) == 1

x = []
x.append(x)
assert x == x

a = [1, 2, 3]
b = [1, 2, 3]
c = [a, b]
a.append(c)
b.append(c)

assert a == b

assert [foo] == [foo]

for size in [1, 2, 3, 4, 5, 8, 10, 100, 1000]:
   lst = list(range(size))
   orig = lst[:]
   lst.sort()
   assert lst == orig
   assert sorted(lst) == orig
   assert_raises(ZeroDivisionError, sorted, lst, key=lambda x: 1/x)
   lst.reverse()
   assert sorted(lst) == orig
   assert sorted(lst, reverse=True) == lst
   assert sorted(lst, key=lambda x: -x) == lst
   assert sorted(lst, key=lambda x: -x, reverse=True) == orig

assert sorted([(1, 2, 3), (0, 3, 6)]) == [(0, 3, 6), (1, 2, 3)]
assert sorted([(1, 2, 3), (0, 3, 6)], key=lambda x: x[0]) == [(0, 3, 6), (1, 2, 3)]
assert sorted([(1, 2, 3), (0, 3, 6)], key=lambda x: x[1]) == [(1, 2, 3), (0, 3, 6)]
assert sorted([(1, 2), (), (5,)], key=len) == [(), (5,), (1, 2)]

lst = [3, 1, 5, 2, 4]
class C:
  def __init__(self, x): self.x = x
  def __lt__(self, other): return self.x < other.x
lst.sort(key=C)
assert lst == [1, 2, 3, 4, 5]

lst = [3, 1, 5, 2, 4]
class C:
  def __init__(self, x): self.x = x
  def __gt__(self, other): return self.x > other.x
lst.sort(key=C)
assert lst == [1, 2, 3, 4, 5]

lst = [5, 1, 2, 3, 4]
def f(x):
    lst.append(1)
    return x
assert_raises(ValueError, lambda: lst.sort(key=f)) # "list modified during sort"
assert lst == [1, 2, 3, 4, 5]

# __delitem__
x = ['a', 'b', 'c']
del x[0]
assert x == ['b', 'c']

x = ['a', 'b', 'c']
del x[-1]
assert x == ['a', 'b']

x = y = [1, 2, 3, 4, 5, 6, 7, 8, 10, 11, 12, 13, 14, 15]
del x[2:14:3]
assert x == y
assert x == [1, 2, 4, 5, 7, 8, 11, 12, 14, 15]
assert y == [1, 2, 4, 5, 7, 8, 11, 12, 14, 15]

x = [1, 2, 3, 4, 5, 6, 7, 8, 10, 11, 12, 13, 14, 15]
del x[-5:]
assert x == [1, 2, 3, 4, 5, 6, 7, 8, 10]

x = list(range(12))
del x[10:2:-2]
assert x == [0,1,2,3,5,7,9,11]

def bad_del_1():
  del ['a', 'b']['a']
assert_raises(TypeError, bad_del_1)

def bad_del_2():
  del ['a', 'b'][2]
assert_raises(IndexError, bad_del_2)

# __setitem__

# simple index
x = [1, 2, 3, 4, 5]
x[0] = 'a'
assert x == ['a', 2, 3, 4, 5]
x[-1] = 'b'
assert x == ['a', 2, 3, 4, 'b']
# make sure refrences are assigned correctly
y = []
x[1] = y
y.append(100)
assert x[1] == y
assert x[1] == [100]

#index bounds
def set_index_out_of_bounds_high():
  x = [0, 1, 2, 3, 4]
  x[5] = 'a'

def set_index_out_of_bounds_low():
  x = [0, 1, 2, 3, 4]
  x[-6] = 'a'

assert_raises(IndexError, set_index_out_of_bounds_high)
assert_raises(IndexError, set_index_out_of_bounds_low)

# non stepped slice index
a = list(range(10))
x = a[:]
y = a[:]
assert x == [0, 1, 2, 3, 4, 5, 6, 7, 8, 9]
# replace whole list
x[:] = ['a', 'b', 'c']
y[::1] = ['a', 'b', 'c']
assert x == ['a', 'b', 'c']
assert x == y
# splice list start
x = a[:]
y = a[:]
z = a[:]
zz = a[:]
x[:1] = ['a', 'b', 'c']
y[0:1] = ['a', 'b', 'c']
z[:1:1] = ['a', 'b', 'c']
zz[0:1:1] = ['a', 'b', 'c']
assert x == ['a', 'b', 'c', 1, 2, 3, 4, 5, 6, 7, 8, 9]
assert x == y
assert x == z
assert x == zz
# splice list end
x = a[:]
y = a[:]
z = a[:]
zz = a[:]
x[5:] = ['a', 'b', 'c']
y[5::1] = ['a', 'b', 'c']
z[5:10] = ['a', 'b', 'c']
zz[5:10:1] = ['a', 'b', 'c']
assert x == [0, 1, 2, 3, 4, 'a', 'b', 'c']
assert x == y
assert x == z
assert x == zz
# insert sec
x = a[:]
y = a[:]
z = a[:]
zz = a[:]
x[1:1] = ['a', 'b', 'c']
y[1:0] = ['a', 'b', 'c']
z[1:1:1] = ['a', 'b', 'c']
zz[1:0:1] = ['a', 'b', 'c']
assert x == [0, 'a', 'b', 'c', 1, 2, 3, 4, 5, 6, 7, 8, 9]
assert x == y
assert x == z
assert x == zz
# same but negative indexes?
x = a[:]
y = a[:]
z = a[:]
zz = a[:]
x[-1:-1] = ['a', 'b', 'c']
y[-1:9] = ['a', 'b', 'c']
z[-1:-1:1] = ['a', 'b', 'c']
zz[-1:9:1] = ['a', 'b', 'c']
assert x == [0, 1, 2, 3, 4, 5, 6, 7, 8, 'a', 'b', 'c', 9]
assert x == y
assert x == z
assert x == zz
# splice mid
x = a[:]
y = a[:]
x[3:5] = ['a', 'b', 'c', 'd', 'e']
y[3:5:1] = ['a', 'b', 'c', 'd', 'e']
assert x == [0, 1, 2, 'a', 'b', 'c', 'd', 'e', 5, 6, 7, 8, 9]
assert x == y
x = a[:]
x[3:5] = ['a']
assert x == [0, 1, 2, 'a', 5, 6, 7, 8, 9]
# assign empty to non stepped empty slice does nothing
x = a[:]
y = a[:]
x[5:2] = []
y[5:2:1] = []
assert x == a
assert y == a
# assign empty to non stepped slice removes elems
x = a[:]
y = a[:]
x[2:8] = []
y[2:8:1] = []
assert x == [0, 1, 8, 9]
assert x == y
# make sure refrences are assigned correctly
yy = []
x = a[:]
y = a[:]
x[3:5] = ['a', 'b', 'c', 'd', yy]
y[3:5:1] = ['a', 'b', 'c', 'd', yy]
assert x == [0, 1, 2, 'a', 'b', 'c', 'd', [], 5, 6, 7, 8, 9]
assert x == y
yy.append(100)
assert x == [0, 1, 2, 'a', 'b', 'c', 'd', [100], 5, 6, 7, 8, 9]
assert x == y
assert x[7] == yy
assert x[7] == [100]
assert y[7] == yy
assert y[7] == [100]

# no zero step
def no_zero_step_set():
  x = [1, 2, 3, 4, 5]
  x[0:4:0] = [11, 12, 13, 14, 15]
assert_raises(ValueError, no_zero_step_set)

# stepped slice index
# forward slice
x = a[:]
x[2:8:2] = ['a', 'b', 'c']
assert x == [0, 1, 'a', 3, 'b', 5, 'c', 7, 8, 9]
x = a[:]
y = a[:]
z = a[:]
zz = a[:]
c = ['a', 'b', 'c', 'd', 'e']
x[::2] = c
y[-10::2] = c
z[0:10:2] = c
zz[-13:13:2] = c # slice indexes will be truncated to bounds
assert x == ['a', 1, 'b', 3, 'c', 5, 'd', 7, 'e', 9]
assert x == y
assert x == z
assert x == zz
# backward slice
x = a[:]
x[8:2:-2] = ['a', 'b', 'c']
assert x == [0, 1, 2, 3, 'c', 5, 'b', 7, 'a', 9]
x = a[:]
y = a[:]
z = a[:]
zz = a[:]
c =  ['a', 'b', 'c', 'd', 'e', 'f', 'g', 'h', 'i', 'j']
x[::-1] = c
y[9:-11:-1] = c
z[9::-1] = c
zz[11:-13:-1] = c # slice indexes will be truncated to bounds
assert x == ['j', 'i', 'h', 'g', 'f', 'e', 'd', 'c', 'b', 'a']
assert x == y
assert x == z
assert x == zz
# step size bigger than len
x = a[:]
x[::200] = ['a']
assert x == ['a', 1, 2, 3, 4, 5, 6, 7, 8, 9]
x = a[:]
x[5::200] = ['a']
assert x == [0, 1, 2, 3, 4, 'a', 6, 7, 8, 9]

# bad stepped slices
def stepped_slice_assign_too_big():
  x = [0, 1, 2, 3, 4]
  x[::2] = ['a', 'b', 'c', 'd']

assert_raises(ValueError, stepped_slice_assign_too_big)

def stepped_slice_assign_too_small():
  x = [0, 1, 2, 3, 4]
  x[::2] = ['a', 'b']

assert_raises(ValueError, stepped_slice_assign_too_small)

# must assign iter t0 slice
def must_assign_iter_to_slice():
  x = [0, 1, 2, 3, 4]
  x[::2] = 42

assert_raises(TypeError, must_assign_iter_to_slice)

# other iterables?
a = list(range(10))

# string
x = a[:]
x[3:8] = "abcdefghi"
assert x == [0, 1, 2, 'a', 'b', 'c', 'd', 'e', 'f', 'g', 'h', 'i', 8, 9]

# tuple
x = a[:]
x[3:8] = (11, 12, 13, 14, 15)
assert x == [0, 1, 2, 11, 12, 13, 14, 15, 8, 9]

# class
# __next__
class CIterNext:
  def __init__(self, sec=(1, 2, 3)):
    self.sec = sec
    self.index = 0
  def __iter__(self):
    return self
  def __next__(self):
    if self.index >= len(self.sec):
      raise StopIteration
    v = self.sec[self.index]
    self.index += 1
    return v

x = list(range(10))
x[3:8] = CIterNext()
assert x == [0, 1, 2, 1, 2, 3, 8, 9]

# __iter__ yield
class CIter:
  def __init__(self, sec=(1, 2, 3)):
    self.sec = sec
  def __iter__(self):
    for n in self.sec:
      yield n

x = list(range(10))
x[3:8] = CIter()
assert x == [0, 1, 2, 1, 2, 3, 8, 9]

# __getitem but no __iter__ sequence
class CGetItem:
  def __init__(self, sec=(1, 2, 3)):
    self.sec = sec
  def __getitem__(self, sub):
    return self.sec[sub]

x = list(range(10))
x[3:8] = CGetItem()
assert x == [0, 1, 2, 1, 2, 3, 8, 9]

# iter raises error
class CIterError:
  def __iter__(self):
    for i in range(10):
      if i > 5:
        raise RuntimeError
      yield i

def bad_iter_assign():
  x = list(range(10))
  x[3:8] = CIterError()

assert_raises(RuntimeError, bad_iter_assign)

# slice assign when step or stop is -1
a = list(range(10))
x = a[:]
x[-1:-5:-1] = ['a', 'b', 'c', 'd']
assert x == [0, 1, 2, 3, 4, 5, 'd', 'c', 'b', 'a']
x = a[:]
x[-5:-1:-1] = []
assert x == [0, 1, 2, 3, 4, 5, 6, 7, 8, 9]

# is step != 1 and start or stop of slice == -1
x = list(range(10))
del x[-1:-5:-1]
assert x == [0, 1, 2, 3, 4, 5]
x = list(range(10))
del x[-5:-1:-1]

<<<<<<< HEAD
assert [1, 2].__ne__([])
assert [2, 1].__ne__([1, 2])
assert not [1, 2].__ne__([1, 2])
assert [1, 2].__ne__(1) == NotImplemented
=======
# list gt, ge, lt, le
assert_raises(TypeError, lambda: [0, []] < [0, 0])
assert_raises(TypeError, lambda: [0, []] <= [0, 0])
assert_raises(TypeError, lambda: [0, []] > [0, 0])
assert_raises(TypeError, lambda: [0, []] >= [0, 0])

assert_raises(TypeError, lambda: [0, 0] < [0, []])
assert_raises(TypeError, lambda: [0, 0] <= [0, []])
assert_raises(TypeError, lambda: [0, 0] > [0, []])
assert_raises(TypeError, lambda: [0, 0] >= [0, []])

assert [0, 0] < [1, -1]
assert [0, 0] < [0, 0, 1]
assert [0, 0] < [0, 0, -1]
assert [0, 0] <= [0, 0, -1]
assert not [0, 0, 0, 0] <= [0, -1]

assert [0, 0] > [-1, 1]
assert [0, 0] >= [-1, 1]
assert [0, 0, 0] >= [-1, 1]

assert [0, 0] <= [0, 1]
assert [0, 0] <= [0, 0]
assert [0, 0] <= [0, 0]
assert not [0, 0] > [0, 0]
assert not [0, 0] < [0, 0]

assert not [float('nan'), float('nan')] <= [float('nan'), 1]
assert not [float('nan'), float('nan')] <= [float('nan'), float('nan')]
assert not [float('nan'), float('nan')] >= [float('nan'), float('nan')]
assert not [float('nan'), float('nan')] < [float('nan'), float('nan')]
assert not [float('nan'), float('nan')] > [float('nan'), float('nan')]

assert [float('inf'), float('inf')] >= [float('inf'), 1]
assert [float('inf'), float('inf')] <= [float('inf'), float('inf')]
assert [float('inf'), float('inf')] >= [float('inf'), float('inf')]
assert not [float('inf'), float('inf')] < [float('inf'), float('inf')]
assert not [float('inf'), float('inf')] > [float('inf'), float('inf')]
>>>>>>> 9b78e9fa
<|MERGE_RESOLUTION|>--- conflicted
+++ resolved
@@ -489,12 +489,11 @@
 x = list(range(10))
 del x[-5:-1:-1]
 
-<<<<<<< HEAD
 assert [1, 2].__ne__([])
 assert [2, 1].__ne__([1, 2])
 assert not [1, 2].__ne__([1, 2])
 assert [1, 2].__ne__(1) == NotImplemented
-=======
+
 # list gt, ge, lt, le
 assert_raises(TypeError, lambda: [0, []] < [0, 0])
 assert_raises(TypeError, lambda: [0, []] <= [0, 0])
@@ -532,5 +531,4 @@
 assert [float('inf'), float('inf')] <= [float('inf'), float('inf')]
 assert [float('inf'), float('inf')] >= [float('inf'), float('inf')]
 assert not [float('inf'), float('inf')] < [float('inf'), float('inf')]
-assert not [float('inf'), float('inf')] > [float('inf'), float('inf')]
->>>>>>> 9b78e9fa
+assert not [float('inf'), float('inf')] > [float('inf'), float('inf')]