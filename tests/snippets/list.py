--- conflicted
+++ resolved
@@ -22,23 +22,10 @@
 else:
     assert False, "ValueError was not raised"
 
-<<<<<<< HEAD
-x = [1, 2, 3]
-assert(x.pop() == 3)
-assert(x.pop() == 2)
-assert(x.pop() == 1)
-try:
-    x.pop()
-except IndexError:
-    pass
-else:
-    assert False, "IndexError was not raised for pop from empty list"
-=======
 assert [1,2,'a'].pop() == 'a', "list pop failed"
 try:
     [].pop()
 except IndexError:
     pass
 else:
-    assert False, "IndexError was not raised"
->>>>>>> cdcddcc6
+    assert False, "IndexError was not raised"