--- conflicted
+++ resolved
@@ -1,12 +1,8 @@
 mod helper;
 
-<<<<<<< HEAD
 use rustpython_compiler::{
-    parser::lexer::LexicalErrorType, parser::ParseErrorType, CompileError, ParseError,
+    CompileError, ParseError, parser::ParseErrorType, parser::lexer::LexicalErrorType,
 };
-=======
-use rustpython_parser::{ParseErrorType, Tok, lexer::LexicalErrorType};
->>>>>>> a5965681
 use rustpython_vm::{
     AsObject, PyResult, VirtualMachine,
     builtins::PyBaseExceptionRef,
