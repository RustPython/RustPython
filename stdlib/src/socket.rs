use crate::common::lock::{PyMappedRwLockReadGuard, PyRwLock, PyRwLockReadGuard};
use crate::vm::{
    builtins::{PyBaseExceptionRef, PyListRef, PyStrRef, PyTupleRef, PyTypeRef},
    extend_module,
    function::{
        ArgBytesLike, ArgMemoryBuffer, FuncArgs, IntoPyException, IntoPyObject, OptionalArg,
        OptionalOption,
    },
    named_function, py_module,
    utils::{Either, ToCString},
    PyClassImpl, PyObjectRef, PyResult, PyValue, TryFromBorrowedObject, TryFromObject,
    TypeProtocol, VirtualMachine,
};
use crossbeam_utils::atomic::AtomicCell;
use gethostname::gethostname;
#[cfg(all(unix, not(target_os = "redox")))]
use nix::unistd::sethostname;
use num_traits::ToPrimitive;
use socket2::{Domain, Protocol, Socket, Type as SocketType};
use std::convert::TryFrom;
use std::mem::MaybeUninit;
use std::net::{self, Ipv4Addr, Ipv6Addr, Shutdown, SocketAddr, ToSocketAddrs};
use std::time::{Duration, Instant};
use std::{
    ffi,
    io::{self, Read, Write},
};

#[cfg(unix)]
type RawSocket = std::os::unix::io::RawFd;
#[cfg(windows)]
type RawSocket = std::os::windows::raw::SOCKET;

#[cfg(unix)]
macro_rules! errcode {
    ($e:ident) => {
        c::$e
    };
}
#[cfg(windows)]
macro_rules! errcode {
    ($e:ident) => {
        paste::paste!(c::[<WSA $e>])
    };
}

#[cfg(unix)]
use libc as c;
#[cfg(windows)]
mod c {
    pub use winapi::shared::ifdef::IF_MAX_STRING_SIZE as IF_NAMESIZE;
    pub use winapi::shared::netioapi::{if_indextoname, if_nametoindex};
    pub use winapi::shared::ws2def::*;
    pub use winapi::um::winsock2::{
        SD_BOTH as SHUT_RDWR, SD_RECEIVE as SHUT_RD, SD_SEND as SHUT_WR, SOCK_DGRAM, SOCK_RAW,
        SOCK_RDM, SOCK_SEQPACKET, SOCK_STREAM, SOL_SOCKET, SO_BROADCAST, SO_ERROR, SO_LINGER,
        SO_OOBINLINE, SO_REUSEADDR, SO_TYPE, *,
    };
}
#[cfg(windows)]
use winapi::shared::netioapi;

fn get_raw_sock(obj: PyObjectRef, vm: &VirtualMachine) -> PyResult<RawSocket> {
    #[cfg(unix)]
    type CastFrom = libc::c_long;
    #[cfg(windows)]
    type CastFrom = libc::c_longlong;

    // should really just be to_index() but test_socket tests the error messages explicitly
    if obj.isinstance(&vm.ctx.types.float_type) {
        return Err(vm.new_type_error("integer argument expected, got float".to_owned()));
    }
    let int = vm
        .to_index_opt(obj)
        .unwrap_or_else(|| Err(vm.new_type_error("an integer is required".to_owned())))?;
    int.try_to_primitive::<CastFrom>(vm)
        .map(|sock| sock as RawSocket)
}

#[cfg(unix)]
mod nullable_socket {
    use super::*;
    use std::os::unix::io::AsRawFd;

    #[derive(Debug)]
    #[repr(transparent)]
    pub struct NullableSocket(Option<socket2::Socket>);
    impl From<socket2::Socket> for NullableSocket {
        fn from(sock: socket2::Socket) -> Self {
            NullableSocket(Some(sock))
        }
    }
    impl NullableSocket {
        pub fn invalid() -> Self {
            Self(None)
        }
        pub fn get(&self) -> Option<&socket2::Socket> {
            self.0.as_ref()
        }
        pub fn fd(&self) -> RawSocket {
            self.get().map_or(INVALID_SOCKET, |sock| sock.as_raw_fd())
        }
        pub fn insert(&mut self, sock: socket2::Socket) -> &mut socket2::Socket {
            self.0.insert(sock)
        }
    }
}
#[cfg(windows)]
mod nullable_socket {
    use super::*;
    use std::os::windows::io::{AsRawSocket, FromRawSocket};

    // TODO: may change if windows changes its TcpStream repr
    #[derive(Debug)]
    #[repr(transparent)]
    pub struct NullableSocket(socket2::Socket);
    impl From<socket2::Socket> for NullableSocket {
        fn from(sock: socket2::Socket) -> Self {
            NullableSocket(sock)
        }
    }
    impl NullableSocket {
        pub fn invalid() -> Self {
            // TODO: may become UB in the future; maybe see rust-lang/rust#74699
            Self(unsafe { socket2::Socket::from_raw_socket(INVALID_SOCKET) })
        }
        pub fn get(&self) -> Option<&socket2::Socket> {
            (self.0.as_raw_socket() != INVALID_SOCKET).then(|| &self.0)
        }
        pub fn fd(&self) -> RawSocket {
            self.0.as_raw_socket()
        }
        pub fn insert(&mut self, sock: socket2::Socket) -> &mut socket2::Socket {
            self.0 = sock;
            &mut self.0
        }
    }
}
use nullable_socket::NullableSocket;
impl Default for NullableSocket {
    fn default() -> Self {
        Self::invalid()
    }
}

#[pyclass(module = "socket", name = "socket")]
#[derive(Debug, PyValue)]
pub struct PySocket {
    kind: AtomicCell<i32>,
    family: AtomicCell<i32>,
    proto: AtomicCell<i32>,
    pub(crate) timeout: AtomicCell<f64>,
    sock: PyRwLock<NullableSocket>,
}

impl Default for PySocket {
    fn default() -> Self {
        PySocket {
            kind: AtomicCell::default(),
            family: AtomicCell::default(),
            proto: AtomicCell::default(),
            timeout: AtomicCell::new(-1.0),
            sock: PyRwLock::new(NullableSocket::invalid()),
        }
    }
}

#[cfg(windows)]
const CLOSED_ERR: i32 = c::WSAENOTSOCK;
#[cfg(unix)]
const CLOSED_ERR: i32 = c::EBADF;

impl Read for &PySocket {
    fn read(&mut self, buf: &mut [u8]) -> std::io::Result<usize> {
        (&mut &*self.sock_io()?).read(buf)
    }
}
impl Write for &PySocket {
    fn write(&mut self, buf: &[u8]) -> std::io::Result<usize> {
        (&mut &*self.sock_io()?).write(buf)
    }

    fn flush(&mut self) -> std::io::Result<()> {
        (&mut &*self.sock_io()?).flush()
    }
}

impl PySocket {
    pub fn sock_opt(&self) -> Option<PyMappedRwLockReadGuard<'_, Socket>> {
        PyRwLockReadGuard::try_map(self.sock.read(), |sock| sock.get()).ok()
    }

    fn sock_io(&self) -> io::Result<PyMappedRwLockReadGuard<'_, Socket>> {
        self.sock_opt()
            .ok_or_else(|| io::Error::from_raw_os_error(CLOSED_ERR))
    }

    pub fn sock(&self, vm: &VirtualMachine) -> PyResult<PyMappedRwLockReadGuard<'_, Socket>> {
        self.sock_io().map_err(|e| e.into_pyexception(vm))
    }

    fn init_inner(
        &self,
        family: i32,
        socket_kind: i32,
        proto: i32,
        sock: Socket,
        vm: &VirtualMachine,
    ) -> PyResult<()> {
        self.family.store(family);
        self.kind.store(socket_kind);
        self.proto.store(proto);
        let mut s = self.sock.write();
        let sock = s.insert(sock);
        let timeout = DEFAULT_TIMEOUT.load();
        self.timeout.store(timeout);
        if timeout >= 0.0 {
            sock.set_nonblocking(true)
                .map_err(|e| e.into_pyexception(vm))?;
        }
        Ok(())
    }

    #[inline]
    fn sock_op<F, R>(&self, vm: &VirtualMachine, select: SelectKind, f: F) -> PyResult<R>
    where
        F: FnMut() -> io::Result<R>,
    {
        self.sock_op_err(vm, select, f)
            .map_err(|e| e.into_pyexception(vm))
    }

    /// returns Err(blocking)
    pub fn get_timeout(&self) -> Result<Duration, bool> {
        let timeout = self.timeout.load();
        if timeout > 0.0 {
            Ok(Duration::from_secs_f64(timeout))
        } else {
            Err(timeout != 0.0)
        }
    }

    fn sock_op_err<F, R>(
        &self,
        vm: &VirtualMachine,
        select: SelectKind,
        f: F,
    ) -> Result<R, IoOrPyException>
    where
        F: FnMut() -> io::Result<R>,
    {
        self.sock_op_timeout_err(vm, select, self.get_timeout().ok(), f)
    }

    fn sock_op_timeout_err<F, R>(
        &self,
        vm: &VirtualMachine,
        select: SelectKind,
        timeout: Option<Duration>,
        mut f: F,
    ) -> Result<R, IoOrPyException>
    where
        F: FnMut() -> io::Result<R>,
    {
        let deadline = timeout.map(Deadline::new);

        loop {
            if deadline.is_some() || matches!(select, SelectKind::Connect) {
                let interval = deadline.as_ref().map(|d| d.time_until()).transpose()?;
                let res = sock_select(&*self.sock(vm)?, select, interval);
                match res {
                    Ok(true) => return Err(IoOrPyException::Timeout),
                    Err(e) if e.kind() == io::ErrorKind::Interrupted => {
                        vm.check_signals()?;
                        continue;
                    }
                    Err(e) => return Err(e.into()),
                    Ok(false) => {} // no timeout, continue as normal
                }
            }

            let err = loop {
                // loop on interrupt
                match f() {
                    Ok(x) => return Ok(x),
                    Err(e) if e.kind() == io::ErrorKind::Interrupted => vm.check_signals()?,
                    Err(e) => break e,
                }
            };
            if timeout.is_some() && err.kind() == io::ErrorKind::WouldBlock {
                continue;
            }
            return Err(err.into());
        }
    }

    fn extract_address(
        &self,
        addr: PyObjectRef,
        caller: &str,
        vm: &VirtualMachine,
    ) -> PyResult<socket2::SockAddr> {
        let family = self.family.load();
        match family {
            #[cfg(unix)]
            c::AF_UNIX => {
                use std::os::unix::ffi::OsStrExt;
                let buf = crate::vm::function::ArgStrOrBytesLike::try_from_object(vm, addr)?;
                let path = &*buf.borrow_bytes();
                if cfg!(any(target_os = "linux", target_os = "android")) && path.first() == Some(&0)
                {
                    use libc::{sa_family_t, socklen_t};
                    use {socket2::SockAddr, std::ptr};
                    unsafe {
                        // based on SockAddr::unix
                        // TODO: upstream or fix socklen check for SockAddr::unix()?
                        SockAddr::init(|storage, len| {
                            // Safety: `SockAddr::init` zeros the address, which is a valid
                            // representation.
                            let storage: &mut libc::sockaddr_un = &mut *storage.cast();
                            let len: &mut socklen_t = &mut *len;

                            let bytes = path;
                            if bytes.len() > storage.sun_path.len() {
                                return Err(io::Error::new(
                                    io::ErrorKind::InvalidInput,
                                    "path must be shorter than SUN_LEN",
                                ));
                            }

                            storage.sun_family = libc::AF_UNIX as sa_family_t;
                            // Safety: `bytes` and `addr.sun_path` are not overlapping and
                            // both point to valid memory.
                            // `SockAddr::init` zeroes the memory, so the path is already
                            // null terminated.
                            ptr::copy_nonoverlapping(
                                bytes.as_ptr(),
                                storage.sun_path.as_mut_ptr() as *mut u8,
                                bytes.len(),
                            );

                            let base = storage as *const _ as usize;
                            let path = &storage.sun_path as *const _ as usize;
                            let sun_path_offset = path - base;
                            let length = sun_path_offset + bytes.len();
                            *len = length as socklen_t;

                            Ok(())
                        })
                    }
                    .map(|(_, addr)| addr)
                } else {
                    socket2::SockAddr::unix(ffi::OsStr::from_bytes(path))
                }
                .map_err(|_| vm.new_os_error("AF_UNIX path too long".to_owned()))
            }
            c::AF_INET => {
                let tuple: PyTupleRef = addr.downcast().map_err(|obj| {
                    vm.new_type_error(format!(
                        "{}(): AF_INET address must be tuple, not {}",
                        caller,
                        obj.class().name()
                    ))
                })?;
                let tuple = tuple.as_slice();
                if tuple.len() != 2 {
                    return Err(
                        vm.new_type_error("AF_INET address must be a pair (host, post)".to_owned())
                    );
                }
                let addr = Address::from_tuple(tuple, vm)?;
                let mut addr4 = get_addr(vm, addr.host, c::AF_INET)?;
                match &mut addr4 {
                    SocketAddr::V4(addr4) => {
                        addr4.set_port(addr.port);
                    }
                    SocketAddr::V6(_) => unreachable!(),
                }
                Ok(addr4.into())
            }
            c::AF_INET6 => {
                let tuple: PyTupleRef = addr.downcast().map_err(|obj| {
                    vm.new_type_error(format!(
                        "{}(): AF_INET6 address must be tuple, not {}",
                        caller,
                        obj.class().name()
                    ))
                })?;
                let tuple = tuple.as_slice();
                match tuple.len() {
                    2 | 3 | 4 => {}
                    _ => {
                        return Err(vm.new_type_error(
                            "AF_INET6 address must be a tuple (host, port[, flowinfo[, scopeid]])"
                                .to_owned(),
                        ))
                    }
                }
                let (addr, flowinfo, scopeid) = Address::from_tuple_ipv6(tuple, vm)?;
                let mut addr6 = get_addr(vm, addr.host, c::AF_INET6)?;
                match &mut addr6 {
                    SocketAddr::V6(addr6) => {
                        addr6.set_port(addr.port);
                        addr6.set_flowinfo(flowinfo);
                        addr6.set_scope_id(scopeid);
                    }
                    SocketAddr::V4(_) => unreachable!(),
                }
                Ok(addr6.into())
            }
            _ => Err(vm.new_os_error(format!("{}(): bad family", caller))),
        }
    }

    fn connect_inner(
        &self,
        address: PyObjectRef,
        caller: &str,
        vm: &VirtualMachine,
    ) -> Result<(), IoOrPyException> {
        let sock_addr = self.extract_address(address, caller, vm)?;

        let err = match self.sock(vm)?.connect(&sock_addr) {
            Ok(()) => return Ok(()),
            Err(e) => e,
        };

        let wait_connect = if err.kind() == io::ErrorKind::Interrupted {
            vm.check_signals()?;
            self.timeout.load() != 0.0
        } else {
            #[cfg(unix)]
            use c::EINPROGRESS;
            #[cfg(windows)]
            use c::WSAEWOULDBLOCK as EINPROGRESS;

            self.timeout.load() > 0.0 && err.raw_os_error() == Some(EINPROGRESS)
        };

        if wait_connect {
            // basically, connect() is async, and it registers an "error" on the socket when it's
            // done connecting. SelectKind::Connect fills the errorfds fd_set, so if we wake up
            // from poll and the error is EISCONN then we know that the connect is done
            self.sock_op_err(vm, SelectKind::Connect, || {
                let sock = self.sock_io()?;
                let err = sock.take_error()?;
                match err {
                    Some(e) if e.raw_os_error() == Some(libc::EISCONN) => Ok(()),
                    Some(e) => Err(e),
                    // TODO: is this accurate?
                    None => Ok(()),
                }
            })
        } else {
            Err(err.into())
        }
    }
}

#[pyimpl(flags(BASETYPE))]
impl PySocket {
    #[pyslot]
    fn slot_new(cls: PyTypeRef, _args: FuncArgs, vm: &VirtualMachine) -> PyResult {
        Self::default().into_pyresult_with_type(vm, cls)
    }

    #[pymethod(magic)]
    fn init(
        &self,
        family: OptionalArg<i32>,
        socket_kind: OptionalArg<i32>,
        proto: OptionalArg<i32>,
        fileno: OptionalOption<PyObjectRef>,
        vm: &VirtualMachine,
    ) -> PyResult<()> {
        let mut family = family.unwrap_or(-1);
        let mut socket_kind = socket_kind.unwrap_or(-1);
        let mut proto = proto.unwrap_or(-1);
        let fileno = fileno
            .flatten()
            .map(|obj| get_raw_sock(obj, vm))
            .transpose()?;
        let sock;
        if let Some(fileno) = fileno {
            sock = sock_from_raw(fileno, vm)?;
            match sock.local_addr() {
                Ok(addr) if family == -1 => family = addr.family() as i32,
                Err(e)
                    if family == -1
                        || matches!(
                            e.raw_os_error(),
                            Some(errcode!(ENOTSOCK)) | Some(errcode!(EBADF))
                        ) =>
                {
                    std::mem::forget(sock);
                    return Err(e.into_pyexception(vm));
                }
                _ => {}
            }
            if socket_kind == -1 {
                // TODO: when socket2 cuts a new release, type will be available on all os
                // socket_kind = sock.r#type().map_err(|e| e.into_pyexception(vm))?.into();
                let res = unsafe {
                    c::getsockopt(
                        sock_fileno(&sock) as _,
                        c::SOL_SOCKET,
                        c::SO_TYPE,
                        &mut socket_kind as *mut libc::c_int as *mut _,
                        &mut (std::mem::size_of::<i32>() as _),
                    )
                };
                if res < 0 {
                    return Err(crate::vm::stdlib::os::errno_err(vm));
                }
            }
            cfg_if::cfg_if! {
                if #[cfg(any(
                    target_os = "android",
                    target_os = "freebsd",
                    target_os = "fuchsia",
                    target_os = "linux",
                ))] {
                    if proto == -1 {
                        proto = sock.protocol().map_err(|e| e.into_pyexception(vm))?.map_or(0, Into::into);
                    }
                } else {
                    proto = 0;
                }
            }
        } else {
            if family == -1 {
                family = c::AF_INET as i32
            }
            if socket_kind == -1 {
                socket_kind = c::SOCK_STREAM
            }
            if proto == -1 {
                proto = 0
            }
            sock = Socket::new(
                Domain::from(family),
                SocketType::from(socket_kind),
                Some(Protocol::from(proto)),
            )
            .map_err(|err| err.into_pyexception(vm))?;
        };
        self.init_inner(family, socket_kind, proto, sock, vm)
    }

    #[pymethod]
    fn connect(&self, address: PyObjectRef, vm: &VirtualMachine) -> PyResult<()> {
        self.connect_inner(address, "connect", vm)
            .map_err(|e| e.into_pyexception(vm))
    }

    #[pymethod]
    fn connect_ex(&self, address: PyObjectRef, vm: &VirtualMachine) -> PyResult<i32> {
        match self.connect_inner(address, "connect_ex", vm) {
            Ok(()) => Ok(0),
            Err(err) => err.errno(),
        }
    }

    #[pymethod]
    fn bind(&self, address: PyObjectRef, vm: &VirtualMachine) -> PyResult<()> {
        let sock_addr = self.extract_address(address, "bind", vm)?;
        self.sock(vm)?
            .bind(&sock_addr)
            .map_err(|err| err.into_pyexception(vm))
    }

    #[pymethod]
    fn listen(&self, backlog: OptionalArg<i32>, vm: &VirtualMachine) -> PyResult<()> {
        let backlog = backlog.unwrap_or(128);
        let backlog = if backlog < 0 { 0 } else { backlog };
        self.sock(vm)?
            .listen(backlog)
            .map_err(|err| err.into_pyexception(vm))
    }

    #[pymethod]
    fn _accept(&self, vm: &VirtualMachine) -> PyResult<(RawSocket, PyObjectRef)> {
        let (sock, addr) = self.sock_op(vm, SelectKind::Read, || self.sock_io()?.accept())?;
        let fd = into_sock_fileno(sock);
        Ok((fd, get_addr_tuple(&addr, vm)))
    }

    #[pymethod]
    fn recv(
        &self,
        bufsize: usize,
        flags: OptionalArg<i32>,
        vm: &VirtualMachine,
    ) -> PyResult<Vec<u8>> {
        let flags = flags.unwrap_or(0);
        let mut buffer = Vec::with_capacity(bufsize);
        let sock = self.sock(vm)?;
        let n = self.sock_op(vm, SelectKind::Read, || {
            sock.recv_with_flags(spare_capacity_mut(&mut buffer), flags)
        })?;
        unsafe { buffer.set_len(n) };
        Ok(buffer)
    }

    #[pymethod]
    fn recv_into(
        &self,
        buf: ArgMemoryBuffer,
        flags: OptionalArg<i32>,
        vm: &VirtualMachine,
    ) -> PyResult<usize> {
        let flags = flags.unwrap_or(0);
        let sock = self.sock(vm)?;
        let mut buf = buf.borrow_buf_mut();
        let buf = &mut *buf;
        self.sock_op(vm, SelectKind::Read, || {
            sock.recv_with_flags(slice_as_uninit(buf), flags)
        })
    }

    #[pymethod]
    fn recvfrom(
        &self,
        bufsize: isize,
        flags: OptionalArg<i32>,
        vm: &VirtualMachine,
    ) -> PyResult<(Vec<u8>, PyObjectRef)> {
        let flags = flags.unwrap_or(0);
        let bufsize = bufsize
            .to_usize()
            .ok_or_else(|| vm.new_value_error("negative buffersize in recvfrom".to_owned()))?;
        let mut buffer = Vec::with_capacity(bufsize);
        let (n, addr) = self.sock_op(vm, SelectKind::Read, || {
            self.sock_io()?
                .recv_from_with_flags(spare_capacity_mut(&mut buffer), flags)
        })?;
        unsafe { buffer.set_len(n) };
        Ok((buffer, get_addr_tuple(&addr, vm)))
    }

    #[pymethod]
    fn recvfrom_into(
        &self,
        buf: ArgMemoryBuffer,
        nbytes: OptionalArg<isize>,
        flags: OptionalArg<i32>,
        vm: &VirtualMachine,
    ) -> PyResult<(usize, PyObjectRef)> {
        let mut buf = buf.borrow_buf_mut();
        let buf = &mut *buf;
        let buf = match nbytes {
            OptionalArg::Present(i) => {
                let i = i.to_usize().ok_or_else(|| {
                    vm.new_value_error("negative buffersize in recvfrom_into".to_owned())
                })?;
                buf.get_mut(..i).ok_or_else(|| {
                    vm.new_value_error("nbytes is greater than the length of the buffer".to_owned())
                })?
            }
            OptionalArg::Missing => buf,
        };
        let flags = flags.unwrap_or(0);
        let sock = self.sock(vm)?;
        let (n, addr) = self.sock_op(vm, SelectKind::Read, || {
            sock.recv_from_with_flags(slice_as_uninit(buf), flags)
        })?;
        Ok((n, get_addr_tuple(&addr, vm)))
    }

    #[pymethod]
    fn send(
        &self,
        bytes: ArgBytesLike,
        flags: OptionalArg<i32>,
        vm: &VirtualMachine,
    ) -> PyResult<usize> {
        let flags = flags.unwrap_or(0);
        let buf = bytes.borrow_buf();
        let buf = &*buf;
        self.sock_op(vm, SelectKind::Write, || {
            self.sock_io()?.send_with_flags(buf, flags)
        })
    }

    #[pymethod]
    fn sendall(
        &self,
        bytes: ArgBytesLike,
        flags: OptionalArg<i32>,
        vm: &VirtualMachine,
    ) -> PyResult<()> {
        let flags = flags.unwrap_or(0);

        let timeout = self.get_timeout().ok();

        let deadline = timeout.map(Deadline::new);

        let buf = bytes.borrow_buf();
        let buf = &*buf;
        let mut buf_offset = 0;
        // now we have like 3 layers of interrupt loop :)
        while buf_offset < buf.len() {
            let interval = deadline
                .as_ref()
                .map(|d| d.time_until().map_err(|e| e.into_pyexception(vm)))
                .transpose()?;
            self.sock_op_timeout_err(vm, SelectKind::Write, interval, || {
                let subbuf = &buf[buf_offset..];
                buf_offset += self.sock_io()?.send_with_flags(subbuf, flags)?;
                Ok(())
            })
            .map_err(|e| e.into_pyexception(vm))?;
            vm.check_signals()?;
        }
        Ok(())
    }

    #[pymethod]
    fn sendto(
        &self,
        bytes: ArgBytesLike,
        arg2: PyObjectRef,
        arg3: OptionalArg<PyObjectRef>,
        vm: &VirtualMachine,
    ) -> PyResult<usize> {
        // signature is bytes[, flags], address
        let (flags, address) = match arg3 {
            OptionalArg::Present(arg3) => {
                // should just be i32::try_from_obj but tests check for error message
                let int = vm.to_index_opt(arg2).unwrap_or_else(|| {
                    Err(vm.new_type_error("an integer is required".to_owned()))
                })?;
                let flags = int.try_to_primitive::<i32>(vm)?;
                (flags, arg3)
            }
            OptionalArg::Missing => (0, arg2),
        };
        let addr = self.extract_address(address, "sendto", vm)?;
        let buf = bytes.borrow_buf();
        let buf = &*buf;
        self.sock_op(vm, SelectKind::Write, || {
            self.sock_io()?.send_to_with_flags(buf, &addr, flags)
        })
    }

    #[pymethod]
    fn close(&self, vm: &VirtualMachine) -> PyResult<()> {
        let sock = self.detach();
        if sock != INVALID_SOCKET {
            close_inner(sock, vm)?;
        }
        Ok(())
    }
    #[pymethod]
    #[inline]
    fn detach(&self) -> RawSocket {
        let sock = std::mem::replace(&mut *self.sock.write(), NullableSocket::invalid());
        std::mem::ManuallyDrop::new(sock).fd()
    }

    #[pymethod]
    fn fileno(&self) -> RawSocket {
        self.sock.read().fd()
    }

    #[pymethod]
    fn getsockname(&self, vm: &VirtualMachine) -> PyResult<PyObjectRef> {
        let addr = self
            .sock(vm)?
            .local_addr()
            .map_err(|err| err.into_pyexception(vm))?;

        Ok(get_addr_tuple(&addr, vm))
    }
    #[pymethod]
    fn getpeername(&self, vm: &VirtualMachine) -> PyResult<PyObjectRef> {
        let addr = self
            .sock(vm)?
            .peer_addr()
            .map_err(|err| err.into_pyexception(vm))?;

        Ok(get_addr_tuple(&addr, vm))
    }

    #[pymethod]
    fn gettimeout(&self) -> Option<f64> {
        let timeout = self.timeout.load();
        if timeout >= 0.0 {
            Some(timeout)
        } else {
            None
        }
    }

    #[pymethod]
    fn setblocking(&self, block: bool, vm: &VirtualMachine) -> PyResult<()> {
        self.timeout.store(if block { -1.0 } else { 0.0 });
        self.sock(vm)?
            .set_nonblocking(!block)
            .map_err(|err| err.into_pyexception(vm))
    }

    #[pymethod]
    fn getblocking(&self) -> bool {
        self.timeout.load() != 0.0
    }

    #[pymethod]
    fn settimeout(&self, timeout: Option<Duration>, vm: &VirtualMachine) -> PyResult<()> {
        self.timeout
            .store(timeout.map_or(-1.0, |d| d.as_secs_f64()));
        // even if timeout is > 0 the socket needs to be nonblocking in order for us to select() on
        // it
        self.sock(vm)?
            .set_nonblocking(timeout.is_some())
            .map_err(|err| err.into_pyexception(vm))
    }

    #[pymethod]
    fn getsockopt(
        &self,
        level: i32,
        name: i32,
        buflen: OptionalArg<i32>,
        vm: &VirtualMachine,
    ) -> PyResult {
        let fd = self.sock.read().fd() as _;
        let buflen = buflen.unwrap_or(0);
        if buflen == 0 {
            let mut flag: libc::c_int = 0;
            let mut flagsize = std::mem::size_of::<libc::c_int>() as _;
            let ret = unsafe {
                c::getsockopt(
                    fd,
                    level,
                    name,
                    &mut flag as *mut libc::c_int as *mut _,
                    &mut flagsize,
                )
            };
            if ret < 0 {
                return Err(crate::vm::stdlib::os::errno_err(vm));
            }
            Ok(vm.ctx.new_int(flag).into())
        } else {
            if buflen <= 0 || buflen > 1024 {
                return Err(vm.new_os_error("getsockopt buflen out of range".to_owned()));
            }
            let mut buf = vec![0u8; buflen as usize];
            let mut buflen = buflen as _;
            let ret =
                unsafe { c::getsockopt(fd, level, name, buf.as_mut_ptr() as *mut _, &mut buflen) };
            buf.truncate(buflen as usize);
            if ret < 0 {
                return Err(crate::vm::stdlib::os::errno_err(vm));
            }
            Ok(vm.ctx.new_bytes(buf).into())
        }
    }

    #[pymethod]
    fn setsockopt(
        &self,
        level: i32,
        name: i32,
        value: Option<Either<ArgBytesLike, i32>>,
        optlen: OptionalArg<u32>,
        vm: &VirtualMachine,
    ) -> PyResult<()> {
        let fd = self.sock.read().fd() as _;
        let ret = match (value, optlen) {
            (Some(Either::A(b)), OptionalArg::Missing) => b.with_ref(|b| unsafe {
                c::setsockopt(fd, level, name, b.as_ptr() as *const _, b.len() as _)
            }),
            (Some(Either::B(ref val)), OptionalArg::Missing) => unsafe {
                c::setsockopt(
                    fd,
                    level,
                    name,
                    val as *const i32 as *const _,
                    std::mem::size_of::<i32>() as _,
                )
            },
            (None, OptionalArg::Present(optlen)) => unsafe {
                c::setsockopt(fd, level, name, std::ptr::null(), optlen as _)
            },
            _ => {
                return Err(
                    vm.new_type_error("expected the value arg xor the optlen arg".to_owned())
                );
            }
        };
        if ret < 0 {
            Err(crate::vm::stdlib::os::errno_err(vm))
        } else {
            Ok(())
        }
    }

    #[pymethod]
    fn shutdown(&self, how: i32, vm: &VirtualMachine) -> PyResult<()> {
        let how = match how {
            c::SHUT_RD => Shutdown::Read,
            c::SHUT_WR => Shutdown::Write,
            c::SHUT_RDWR => Shutdown::Both,
            _ => {
                return Err(
                    vm.new_value_error("`how` must be SHUT_RD, SHUT_WR, or SHUT_RDWR".to_owned())
                )
            }
        };
        self.sock(vm)?
            .shutdown(how)
            .map_err(|err| err.into_pyexception(vm))
    }

    #[pyproperty(name = "type")]
    fn kind(&self) -> i32 {
        self.kind.load()
    }
    #[pyproperty]
    fn family(&self) -> i32 {
        self.family.load()
    }
    #[pyproperty]
    fn proto(&self) -> i32 {
        self.proto.load()
    }

    #[pymethod(magic)]
    fn repr(&self) -> String {
        format!(
            "<socket object, fd={}, family={}, type={}, proto={}>",
            // cast because INVALID_SOCKET is unsigned, so would show usize::MAX instead of -1
            self.sock.read().fd() as i64,
            self.family.load(),
            self.kind.load(),
            self.proto.load(),
        )
    }
}

struct Address {
    host: PyStrRef,
    port: u16,
}

impl ToSocketAddrs for Address {
    type Iter = std::vec::IntoIter<SocketAddr>;
    fn to_socket_addrs(&self) -> io::Result<Self::Iter> {
        (self.host.as_str(), self.port).to_socket_addrs()
    }
}

impl TryFromObject for Address {
    fn try_from_object(vm: &VirtualMachine, obj: PyObjectRef) -> PyResult<Self> {
        let tuple = PyTupleRef::try_from_object(vm, obj)?;
        if tuple.as_slice().len() != 2 {
            Err(vm.new_type_error("Address tuple should have only 2 values".to_owned()))
        } else {
            Self::from_tuple(tuple.as_slice(), vm)
        }
    }
}

impl Address {
    fn from_tuple(tuple: &[PyObjectRef], vm: &VirtualMachine) -> PyResult<Self> {
        let host = PyStrRef::try_from_object(vm, tuple[0].clone())?;
        let port = i32::try_from_borrowed_object(vm, &tuple[1])?;
        let port = port
            .to_u16()
            .ok_or_else(|| vm.new_overflow_error("port must be 0-65535.".to_owned()))?;
        Ok(Address { host, port })
    }
    fn from_tuple_ipv6(tuple: &[PyObjectRef], vm: &VirtualMachine) -> PyResult<(Self, u32, u32)> {
        let addr = Address::from_tuple(tuple, vm)?;
        let flowinfo = tuple
            .get(2)
            .map(|obj| u32::try_from_borrowed_object(vm, obj))
            .transpose()?
            .unwrap_or(0);
        let scopeid = tuple
            .get(3)
            .map(|obj| u32::try_from_borrowed_object(vm, obj))
            .transpose()?
            .unwrap_or(0);
        if flowinfo > 0xfffff {
            return Err(vm.new_overflow_error("flowinfo must be 0-1048575.".to_owned()));
        }
        Ok((addr, flowinfo, scopeid))
    }
}

fn get_ip_addr_tuple(addr: &SocketAddr, vm: &VirtualMachine) -> PyObjectRef {
    match addr {
        SocketAddr::V4(addr) => (addr.ip().to_string(), addr.port()).into_pyobject(vm),
        SocketAddr::V6(addr) => (
            addr.ip().to_string(),
            addr.port(),
            addr.flowinfo(),
            addr.scope_id(),
        )
            .into_pyobject(vm),
    }
}

fn get_addr_tuple(addr: &socket2::SockAddr, vm: &VirtualMachine) -> PyObjectRef {
    if let Some(addr) = addr.as_socket() {
        return get_ip_addr_tuple(&addr, vm);
    }
    match addr.family() as i32 {
        #[cfg(unix)]
        libc::AF_UNIX => {
            let addr_len = addr.len() as usize;
            let unix_addr = unsafe { &*(addr.as_ptr() as *const libc::sockaddr_un) };
            let path_u8 = unsafe { &*(&unix_addr.sun_path[..] as *const [_] as *const [u8]) };
            let sun_path_offset =
                &unix_addr.sun_path as *const _ as usize - unix_addr as *const _ as usize;
            if cfg!(any(target_os = "linux", target_os = "android"))
                && addr_len > sun_path_offset
                && unix_addr.sun_path[0] == 0
            {
                let abstractaddrlen = addr_len - sun_path_offset;
                let abstractpath = &path_u8[..abstractaddrlen];
                vm.ctx.new_bytes(abstractpath.to_vec()).into()
            } else {
                let len = memchr::memchr(b'\0', path_u8).unwrap_or_else(|| path_u8.len());
                let path = &path_u8[..len];
                vm.ctx.new_str(String::from_utf8_lossy(path)).into()
            }
        }
        // TODO: support more address families
        _ => (String::new(), 0).into_pyobject(vm),
    }
}

fn _socket_gethostname(vm: &VirtualMachine) -> PyResult<PyStrRef> {
    gethostname()
        .into_string()
        .map(|hostname| vm.ctx.new_str(hostname))
        .map_err(|err| vm.new_os_error(err.into_string().unwrap()))
}

#[cfg(all(unix, not(target_os = "redox")))]
fn _socket_sethostname(hostname: PyStrRef, vm: &VirtualMachine) -> PyResult<()> {
    sethostname(hostname.as_str()).map_err(|err| err.into_pyexception(vm))
}

fn _socket_inet_aton(ip_string: PyStrRef, vm: &VirtualMachine) -> PyResult<Vec<u8>> {
    ip_string
        .as_str()
        .parse::<Ipv4Addr>()
        .map(|ip_addr| Vec::<u8>::from(ip_addr.octets()))
        .map_err(|_| vm.new_os_error("illegal IP address string passed to inet_aton".to_owned()))
}

fn _socket_inet_ntoa(packed_ip: ArgBytesLike, vm: &VirtualMachine) -> PyResult<PyStrRef> {
    let packed_ip = packed_ip.borrow_buf();
    let packed_ip = <&[u8; 4]>::try_from(&*packed_ip)
        .map_err(|_| vm.new_os_error("packed IP wrong length for inet_ntoa".to_owned()))?;
    Ok(vm.ctx.new_str(Ipv4Addr::from(*packed_ip).to_string()))
}

fn cstr_opt_as_ptr(x: &OptionalArg<ffi::CString>) -> *const libc::c_char {
    x.as_ref().map_or_else(std::ptr::null, |s| s.as_ptr())
}

fn _socket_getservbyname(
    servicename: PyStrRef,
    protocolname: OptionalArg<PyStrRef>,
    vm: &VirtualMachine,
) -> PyResult<u16> {
    let cstr_name = servicename.to_cstring(vm)?;
    let cstr_proto = protocolname
        .as_ref()
        .map(|s| s.to_cstring(vm))
        .transpose()?;
    let cstr_proto = cstr_opt_as_ptr(&cstr_proto);
    let serv = unsafe { c::getservbyname(cstr_name.as_ptr(), cstr_proto) };
    if serv.is_null() {
        return Err(vm.new_os_error("service/proto not found".to_owned()));
    }
    let port = unsafe { (*serv).s_port };
    Ok(u16::from_be(port as u16))
}

fn _socket_getservbyport(
    port: i32,
    protocolname: OptionalArg<PyStrRef>,
    vm: &VirtualMachine,
) -> PyResult<String> {
    let port = port
        .to_u16()
        .ok_or_else(|| vm.new_overflow_error("getservbyport: port must be 0-65535.".to_owned()))?;
    let cstr_proto = protocolname
        .as_ref()
        .map(|s| s.to_cstring(vm))
        .transpose()?;
    let cstr_proto = cstr_opt_as_ptr(&cstr_proto);
    let serv = unsafe { c::getservbyport(port.to_be() as _, cstr_proto) };
    if serv.is_null() {
        return Err(vm.new_os_error("port/proto not found".to_owned()));
    }
    let s = unsafe { ffi::CStr::from_ptr((*serv).s_name) };
    Ok(s.to_string_lossy().into_owned())
}

// TODO: use `Vec::spare_capacity_mut` once stable.
fn spare_capacity_mut<T>(v: &mut Vec<T>) -> &mut [MaybeUninit<T>] {
    let (len, cap) = (v.len(), v.capacity());
    unsafe {
        std::slice::from_raw_parts_mut(v.as_mut_ptr().add(len) as *mut MaybeUninit<T>, cap - len)
    }
}
fn slice_as_uninit<T>(v: &mut [T]) -> &mut [MaybeUninit<T>] {
    unsafe { &mut *(v as *mut [T] as *mut [MaybeUninit<T>]) }
}

enum IoOrPyException {
    Timeout,
    Py(PyBaseExceptionRef),
    Io(io::Error),
}
impl From<PyBaseExceptionRef> for IoOrPyException {
    fn from(exc: PyBaseExceptionRef) -> Self {
        Self::Py(exc)
    }
}
impl From<io::Error> for IoOrPyException {
    fn from(err: io::Error) -> Self {
        Self::Io(err)
    }
}
impl IoOrPyException {
    fn errno(self) -> PyResult<i32> {
        match self {
            Self::Timeout => Ok(errcode!(EWOULDBLOCK)),
            Self::Io(err) => {
                // TODO: just unwrap()?
                Ok(err.raw_os_error().unwrap_or(1))
            }
            Self::Py(exc) => Err(exc),
        }
    }
}
impl IntoPyException for IoOrPyException {
    fn into_pyexception(self, vm: &VirtualMachine) -> PyBaseExceptionRef {
        match self {
            Self::Timeout => timeout_error(vm),
            Self::Py(exc) => exc,
            Self::Io(err) => err.into_pyexception(vm),
        }
    }
}

#[derive(Copy, Clone)]
pub(super) enum SelectKind {
    Read,
    Write,
    Connect,
}

/// returns true if timed out
pub(super) fn sock_select(
    sock: &Socket,
    kind: SelectKind,
    interval: Option<Duration>,
) -> io::Result<bool> {
    let fd = sock_fileno(sock);
    #[cfg(unix)]
    {
        let mut pollfd = libc::pollfd {
            fd,
            events: match kind {
                SelectKind::Read => libc::POLLIN,
                SelectKind::Write => libc::POLLOUT,
                SelectKind::Connect => libc::POLLOUT | libc::POLLERR,
            },
            revents: 0,
        };
        let timeout = match interval {
            Some(d) => d.as_millis() as _,
            None => -1,
        };
        let ret = unsafe { libc::poll(&mut pollfd, 1, timeout) };
        if ret < 0 {
            Err(io::Error::last_os_error())
        } else {
            Ok(ret == 0)
        }
    }
    #[cfg(windows)]
    {
        use crate::select;

        let mut reads = select::FdSet::new();
        let mut writes = select::FdSet::new();
        let mut errs = select::FdSet::new();

        let fd = fd as usize;
        match kind {
            SelectKind::Read => reads.insert(fd),
            SelectKind::Write => writes.insert(fd),
            SelectKind::Connect => {
                writes.insert(fd);
                errs.insert(fd);
            }
        }

        let mut interval = interval.map(|dur| select::timeval {
            tv_sec: dur.as_secs() as _,
            tv_usec: dur.subsec_micros() as _,
        });

        select::select(
            fd as i32 + 1,
            &mut reads,
            &mut writes,
            &mut errs,
            interval.as_mut(),
        )
        .map(|ret| ret == 0)
    }
}

#[derive(FromArgs)]
struct GAIOptions {
    #[pyarg(positional)]
    host: Option<PyStrRef>,
    #[pyarg(positional)]
    port: Option<Either<PyStrRef, i32>>,

    #[pyarg(positional, default = "c::AF_UNSPEC")]
    family: i32,
    #[pyarg(positional, default = "0")]
    ty: i32,
    #[pyarg(positional, default = "0")]
    proto: i32,
    #[pyarg(positional, default = "0")]
    flags: i32,
}

fn _socket_getaddrinfo(opts: GAIOptions, vm: &VirtualMachine) -> PyResult<Vec<PyObjectRef>> {
    let hints = dns_lookup::AddrInfoHints {
        socktype: opts.ty,
        protocol: opts.proto,
        address: opts.family,
        flags: opts.flags,
    };

    let host = opts.host.as_ref().map(|s| s.as_str());
    let port = opts.port.as_ref().map(|p| -> std::borrow::Cow<str> {
        match p {
            Either::A(ref s) => s.as_str().into(),
            Either::B(i) => i.to_string().into(),
        }
    });
    let port = port.as_ref().map(|p| p.as_ref());

    let addrs = dns_lookup::getaddrinfo(host, port, Some(hints))
        .map_err(|err| convert_socket_error(vm, err, SocketError::GaiError))?;

    let list = addrs
        .map(|ai| {
            ai.map(|ai| {
                vm.new_tuple((
                    ai.address,
                    ai.socktype,
                    ai.protocol,
                    ai.canonname,
                    get_ip_addr_tuple(&ai.sockaddr, vm),
                ))
                .into()
            })
        })
        .collect::<io::Result<Vec<_>>>()
        .map_err(|e| e.into_pyexception(vm))?;
    Ok(list)
}

fn _socket_gethostbyaddr(
    addr: PyStrRef,
    vm: &VirtualMachine,
) -> PyResult<(String, PyListRef, PyListRef)> {
    let addr = get_addr(vm, addr, c::AF_UNSPEC)?;
    let (hostname, _) = dns_lookup::getnameinfo(&addr, 0)
        .map_err(|e| convert_socket_error(vm, e, SocketError::HError))?;
    Ok((
        hostname,
        vm.ctx.new_list(vec![]),
        vm.ctx
            .new_list(vec![vm.ctx.new_str(addr.ip().to_string()).into()]),
    ))
}

fn _socket_gethostbyname(name: PyStrRef, vm: &VirtualMachine) -> PyResult<String> {
    let addr = get_addr(vm, name, c::AF_INET)?;
    match addr {
        SocketAddr::V4(ip) => Ok(ip.ip().to_string()),
        _ => unreachable!(),
    }
}

<<<<<<< HEAD
fn _socket_gethostbyaddr_ex(
    name: PyStrRef,
    vm: &VirtualMachine,
) -> PyResult<(String, PyObjectRef, PyObjectRef)> {
    let addr = get_addr(vm, name, c::AF_UNSPEC)?;
    let (hostname, _) = dns_lookup::getnameinfo(&addr, 0)
        .map_err(|e| convert_socket_error(vm, e, SocketError::HError))?;
    Ok((
        hostname,
        vm.ctx.new_list(vec![]),
        vm.ctx
            .new_list(vec![vm.ctx.new_utf8_str(addr.ip().to_string())]),
    ))
}

fn _socket_inet_pton(af_inet: i32, ip_string: PyStrRef, vm: &VirtualMachine) -> PyResult {
    match af_inet {
=======
fn _socket_inet_pton(af_inet: i32, ip_string: PyStrRef, vm: &VirtualMachine) -> PyResult<Vec<u8>> {
    static ERROR_MSG: &str = "illegal IP address string passed to inet_pton";
    let ip_addr = match af_inet {
>>>>>>> fd71647a
        c::AF_INET => ip_string
            .as_str()
            .parse::<Ipv4Addr>()
            .map_err(|_| vm.new_os_error(ERROR_MSG.to_owned()))?
            .octets()
            .to_vec(),
        c::AF_INET6 => ip_string
            .as_str()
            .parse::<Ipv6Addr>()
            .map_err(|_| vm.new_os_error(ERROR_MSG.to_owned()))?
            .octets()
            .to_vec(),
        _ => return Err(vm.new_os_error("Address family not supported by protocol".to_owned())),
    };
    Ok(ip_addr)
}

fn _socket_inet_ntop(
    af_inet: i32,
    packed_ip: ArgBytesLike,
    vm: &VirtualMachine,
) -> PyResult<String> {
    let packed_ip = packed_ip.borrow_buf();
    match af_inet {
        c::AF_INET => {
            let packed_ip = <&[u8; 4]>::try_from(&*packed_ip).map_err(|_| {
                vm.new_value_error("invalid length of packed IP address string".to_owned())
            })?;
            Ok(Ipv4Addr::from(*packed_ip).to_string())
        }
        c::AF_INET6 => {
            let packed_ip = <&[u8; 16]>::try_from(&*packed_ip).map_err(|_| {
                vm.new_value_error("invalid length of packed IP address string".to_owned())
            })?;
            Ok(get_ipv6_addr_str(Ipv6Addr::from(*packed_ip)))
        }
        _ => Err(vm.new_value_error(format!("unknown address family {}", af_inet))),
    }
}

fn _socket_getprotobyname(name: PyStrRef, vm: &VirtualMachine) -> PyResult {
    let cstr = name.to_cstring(vm)?;
    let proto = unsafe { c::getprotobyname(cstr.as_ptr()) };
    if proto.is_null() {
        return Err(vm.new_os_error("protocol not found".to_owned()));
    }
    let num = unsafe { (*proto).p_proto };
    Ok(vm.ctx.new_int(num).into())
}

fn _socket_getnameinfo(
    address: PyTupleRef,
    flags: i32,
    vm: &VirtualMachine,
) -> PyResult<(String, String)> {
    let address = address.as_slice();
    match address.len() {
        2 | 3 | 4 => {}
        _ => return Err(vm.new_type_error("illegal sockaddr argument".to_owned())),
    }
    let (addr, flowinfo, scopeid) = Address::from_tuple_ipv6(address, vm)?;
    let hints = dns_lookup::AddrInfoHints {
        address: c::AF_UNSPEC,
        socktype: c::SOCK_DGRAM,
        flags: c::AI_NUMERICHOST,
        protocol: 0,
    };
    let service = addr.port.to_string();
    let mut res = dns_lookup::getaddrinfo(Some(addr.host.as_str()), Some(&service), Some(hints))
        .map_err(|e| convert_socket_error(vm, e, SocketError::GaiError))?
        .filter_map(Result::ok);
    let mut ainfo = res.next().unwrap();
    if res.next().is_some() {
        return Err(vm.new_os_error("sockaddr resolved to multiple addresses".to_owned()));
    }
    match &mut ainfo.sockaddr {
        SocketAddr::V4(_) => {
            if address.len() != 2 {
                return Err(vm.new_os_error("IPv4 sockaddr must be 2 tuple".to_owned()));
            }
        }
        SocketAddr::V6(addr) => {
            addr.set_flowinfo(flowinfo);
            addr.set_scope_id(scopeid);
        }
    }
    dns_lookup::getnameinfo(&ainfo.sockaddr, flags)
        .map_err(|e| convert_socket_error(vm, e, SocketError::GaiError))
}

#[cfg(unix)]
fn _socket_socketpair(
    family: OptionalArg<i32>,
    socket_kind: OptionalArg<i32>,
    proto: OptionalArg<i32>,
    vm: &VirtualMachine,
) -> PyResult<(PySocket, PySocket)> {
    let family = family.unwrap_or(libc::AF_UNIX);
    let socket_kind = socket_kind.unwrap_or(libc::SOCK_STREAM);
    let proto = proto.unwrap_or(0);
    let (a, b) = Socket::pair(family.into(), socket_kind.into(), Some(proto.into()))
        .map_err(|e| e.into_pyexception(vm))?;
    let py_a = PySocket::default();
    py_a.init_inner(family, socket_kind, proto, a, vm)?;
    let py_b = PySocket::default();
    py_b.init_inner(family, socket_kind, proto, b, vm)?;
    Ok((py_a, py_b))
}

#[cfg(all(unix, not(target_os = "redox")))]
type IfIndex = c::c_uint;
#[cfg(windows)]
type IfIndex = winapi::shared::ifdef::NET_IFINDEX;

#[cfg(not(target_os = "redox"))]
fn _socket_if_nametoindex(name: PyObjectRef, vm: &VirtualMachine) -> PyResult<IfIndex> {
    let name = crate::vm::stdlib::os::FsPath::try_from(name, true, vm)?;
    let name = ffi::CString::new(name.as_bytes()).map_err(|err| err.into_pyexception(vm))?;

    let ret = unsafe { c::if_nametoindex(name.as_ptr()) };

    if ret == 0 {
        Err(vm.new_os_error("no interface with this name".to_owned()))
    } else {
        Ok(ret)
    }
}

#[cfg(not(target_os = "redox"))]
fn _socket_if_indextoname(index: IfIndex, vm: &VirtualMachine) -> PyResult<String> {
    let mut buf = [0; c::IF_NAMESIZE + 1];
    let ret = unsafe { c::if_indextoname(index, buf.as_mut_ptr()) };
    if ret.is_null() {
        Err(crate::vm::stdlib::os::errno_err(vm))
    } else {
        let buf = unsafe { ffi::CStr::from_ptr(buf.as_ptr()) };
        Ok(buf.to_string_lossy().into_owned())
    }
}

#[cfg(any(
    windows,
    target_os = "dragonfly",
    target_os = "freebsd",
    target_os = "fuchsia",
    target_os = "ios",
    target_os = "linux",
    target_os = "macos",
    target_os = "netbsd",
    target_os = "openbsd",
))]
fn _socket_if_nameindex(vm: &VirtualMachine) -> PyResult<Vec<PyObjectRef>> {
    #[cfg(not(windows))]
    {
        let list = if_nameindex()
            .map_err(|err| err.into_pyexception(vm))?
            .to_slice()
            .iter()
            .map(|iface| {
                let tup: (u32, String) =
                    (iface.index(), iface.name().to_string_lossy().into_owned());
                tup.into_pyobject(vm)
            })
            .collect();

        return Ok(list);

        // all the stuff below should be in nix soon, hopefully

        use ffi::CStr;
        use std::ptr::NonNull;

        #[repr(transparent)]
        struct Interface(libc::if_nameindex);

        impl Interface {
            fn index(&self) -> libc::c_uint {
                self.0.if_index
            }
            fn name(&self) -> &CStr {
                unsafe { CStr::from_ptr(self.0.if_name) }
            }
        }

        struct Interfaces {
            ptr: NonNull<libc::if_nameindex>,
        }

        impl Interfaces {
            fn to_slice(&self) -> &[Interface] {
                let ifs = self.ptr.as_ptr() as *const Interface;
                let mut len = 0;
                unsafe {
                    while (*ifs.add(len)).0.if_index != 0 {
                        len += 1
                    }
                    std::slice::from_raw_parts(ifs, len)
                }
            }
        }

        impl Drop for Interfaces {
            fn drop(&mut self) {
                unsafe { libc::if_freenameindex(self.ptr.as_ptr()) };
            }
        }

        fn if_nameindex() -> nix::Result<Interfaces> {
            unsafe {
                let ifs = libc::if_nameindex();
                let ptr = NonNull::new(ifs).ok_or_else(nix::Error::last)?;
                Ok(Interfaces { ptr })
            }
        }
    }
    #[cfg(windows)]
    {
        use std::ptr;

        let table = MibTable::get_raw().map_err(|err| err.into_pyexception(vm))?;
        let list = table.as_slice().iter().map(|entry| {
            let name = get_name(&entry.InterfaceLuid).map_err(|err| err.into_pyexception(vm))?;
            let tup = (entry.InterfaceIndex, name.to_string_lossy());
            Ok(tup.into_pyobject(vm))
        });
        let list = list.collect::<PyResult<_>>()?;
        return Ok(list);

        fn get_name(luid: &winapi::shared::ifdef::NET_LUID) -> io::Result<widestring::WideCString> {
            let mut buf = [0; c::IF_NAMESIZE + 1];
            let ret =
                unsafe { netioapi::ConvertInterfaceLuidToNameW(luid, buf.as_mut_ptr(), buf.len()) };
            if ret == 0 {
                Ok(widestring::WideCString::from_vec_with_nul(&buf[..]).unwrap())
            } else {
                Err(io::Error::from_raw_os_error(ret as i32))
            }
        }
        struct MibTable {
            ptr: ptr::NonNull<netioapi::MIB_IF_TABLE2>,
        }
        impl MibTable {
            fn get_raw() -> io::Result<Self> {
                let mut ptr = ptr::null_mut();
                let ret = unsafe { netioapi::GetIfTable2Ex(netioapi::MibIfTableRaw, &mut ptr) };
                if ret == 0 {
                    let ptr = unsafe { ptr::NonNull::new_unchecked(ptr) };
                    Ok(Self { ptr })
                } else {
                    Err(io::Error::from_raw_os_error(ret as i32))
                }
            }
        }
        impl MibTable {
            fn as_slice(&self) -> &[netioapi::MIB_IF_ROW2] {
                unsafe {
                    let p = self.ptr.as_ptr();
                    let ptr = ptr::addr_of!((*p).Table) as *const netioapi::MIB_IF_ROW2;
                    std::slice::from_raw_parts(ptr, (*p).NumEntries as usize)
                }
            }
        }
        impl Drop for MibTable {
            fn drop(&mut self) {
                unsafe { netioapi::FreeMibTable(self.ptr.as_ptr() as *mut _) }
            }
        }
    }
}

fn get_addr(vm: &VirtualMachine, pyname: PyStrRef, af: i32) -> PyResult<SocketAddr> {
    let name = pyname.as_str();
    if name.is_empty() {
        let hints = dns_lookup::AddrInfoHints {
            address: af,
            socktype: c::SOCK_DGRAM,
            flags: c::AI_PASSIVE,
            protocol: 0,
        };
        let mut res = dns_lookup::getaddrinfo(None, Some("0"), Some(hints))
            .map_err(|e| convert_socket_error(vm, e, SocketError::GaiError))?;
        let ainfo = res.next().unwrap().map_err(|e| e.into_pyexception(vm))?;
        if res.next().is_some() {
            return Err(vm.new_os_error("wildcard resolved to multiple address".to_owned()));
        }
        return Ok(ainfo.sockaddr);
    }
    if name == "255.255.255.255" || name == "<broadcast>" {
        match af {
            c::AF_INET | c::AF_UNSPEC => {}
            _ => return Err(vm.new_os_error("address family mismatched".to_owned())),
        }
        return Ok(SocketAddr::V4(net::SocketAddrV4::new(
            c::INADDR_BROADCAST.into(),
            0,
        )));
    }
    if let c::AF_INET | c::AF_UNSPEC = af {
        if let Ok(addr) = name.parse::<Ipv4Addr>() {
            return Ok(SocketAddr::V4(net::SocketAddrV4::new(addr, 0)));
        }
    }
    if matches!(af, c::AF_INET | c::AF_UNSPEC) && !name.contains('%') {
        if let Ok(addr) = name.parse::<Ipv6Addr>() {
            return Ok(SocketAddr::V6(net::SocketAddrV6::new(addr, 0, 0, 0)));
        }
    }
    let hints = dns_lookup::AddrInfoHints {
        address: af,
        ..Default::default()
    };
    let name = vm
        .state
        .codec_registry
        .encode_text(pyname, "idna", None, vm)?;
    let name = std::str::from_utf8(name.as_bytes())
        .map_err(|_| vm.new_runtime_error("idna output is not utf8".to_owned()))?;
    let mut res = dns_lookup::getaddrinfo(Some(name), None, Some(hints))
        .map_err(|e| convert_socket_error(vm, e, SocketError::GaiError))?;
    res.next()
        .unwrap()
        .map(|ainfo| ainfo.sockaddr)
        .map_err(|e| e.into_pyexception(vm))
}

fn sock_from_raw(fileno: RawSocket, vm: &VirtualMachine) -> PyResult<Socket> {
    let invalid = {
        cfg_if::cfg_if! {
            if #[cfg(windows)] {
                fileno == INVALID_SOCKET
            } else {
                fileno < 0
            }
        }
    };
    if invalid {
        return Err(vm.new_value_error("negative file descriptor".to_owned()));
    }
    Ok(unsafe { sock_from_raw_unchecked(fileno) })
}
/// SAFETY: fileno must not be equal to INVALID_SOCKET
unsafe fn sock_from_raw_unchecked(fileno: RawSocket) -> Socket {
    #[cfg(unix)]
    {
        use std::os::unix::io::FromRawFd;
        Socket::from_raw_fd(fileno)
    }
    #[cfg(windows)]
    {
        use std::os::windows::io::FromRawSocket;
        Socket::from_raw_socket(fileno)
    }
}
pub(super) fn sock_fileno(sock: &Socket) -> RawSocket {
    #[cfg(unix)]
    {
        use std::os::unix::io::AsRawFd;
        sock.as_raw_fd()
    }
    #[cfg(windows)]
    {
        use std::os::windows::io::AsRawSocket;
        sock.as_raw_socket()
    }
}
fn into_sock_fileno(sock: Socket) -> RawSocket {
    #[cfg(unix)]
    {
        use std::os::unix::io::IntoRawFd;
        sock.into_raw_fd()
    }
    #[cfg(windows)]
    {
        use std::os::windows::io::IntoRawSocket;
        sock.into_raw_socket()
    }
}

pub(super) const INVALID_SOCKET: RawSocket = {
    #[cfg(unix)]
    {
        -1
    }
    #[cfg(windows)]
    {
        winapi::um::winsock2::INVALID_SOCKET as RawSocket
    }
};

fn convert_socket_error(
    vm: &VirtualMachine,
    err: dns_lookup::LookupError,
    err_kind: SocketError,
) -> PyBaseExceptionRef {
    if let dns_lookup::LookupErrorKind::System = err.kind() {
        return io::Error::from(err).into_pyexception(vm);
    }
    let strerr = {
        #[cfg(unix)]
        {
            let s = match err_kind {
                SocketError::GaiError => unsafe {
                    ffi::CStr::from_ptr(libc::gai_strerror(err.error_num()))
                },
                SocketError::HError => unsafe {
                    ffi::CStr::from_ptr(libc::hstrerror(err.error_num()))
                },
            };
            s.to_str().unwrap()
        }
        #[cfg(windows)]
        {
            "getaddrinfo failed"
        }
    };
    let exception_cls = match err_kind {
        SocketError::GaiError => &GAI_ERROR,
        SocketError::HError => &HERROR,
    };
    vm.new_exception(
        exception_cls.get().unwrap().clone(),
        vec![vm.new_pyobj(err.error_num()), vm.ctx.new_str(strerr).into()],
    )
}

fn timeout_error(vm: &VirtualMachine) -> PyBaseExceptionRef {
    timeout_error_msg(vm, "timed out".to_owned())
}
pub(super) fn timeout_error_msg(vm: &VirtualMachine, msg: String) -> PyBaseExceptionRef {
    vm.new_exception_msg(TIMEOUT_ERROR.get().unwrap().clone(), msg)
}

fn get_ipv6_addr_str(ipv6: Ipv6Addr) -> String {
    match ipv6.to_ipv4() {
        // instead of "::0.0.ddd.ddd" it's "::xxxx"
        Some(v4) if !ipv6.is_unspecified() && matches!(v4.octets(), [0, 0, _, _]) => {
            format!("::{:x}", u32::from(v4))
        }
        _ => ipv6.to_string(),
    }
}

pub(crate) struct Deadline {
    deadline: Instant,
}

impl Deadline {
    fn new(timeout: Duration) -> Self {
        Self {
            deadline: Instant::now() + timeout,
        }
    }
    fn time_until(&self) -> Result<Duration, IoOrPyException> {
        self.deadline
            .checked_duration_since(Instant::now())
            // past the deadline already
            .ok_or(IoOrPyException::Timeout)
    }
}

static DEFAULT_TIMEOUT: AtomicCell<f64> = AtomicCell::new(-1.0);

fn _socket_getdefaulttimeout() -> Option<f64> {
    let timeout = DEFAULT_TIMEOUT.load();
    if timeout >= 0.0 {
        Some(timeout)
    } else {
        None
    }
}

fn _socket_setdefaulttimeout(timeout: Option<Duration>) {
    DEFAULT_TIMEOUT.store(timeout.map_or(-1.0, |d| d.as_secs_f64()));
}

fn _socket_dup(x: PyObjectRef, vm: &VirtualMachine) -> PyResult<RawSocket> {
    let sock = get_raw_sock(x, vm)?;
    let sock = std::mem::ManuallyDrop::new(sock_from_raw(sock, vm)?);
    let newsock = sock.try_clone().map_err(|e| e.into_pyexception(vm))?;
    let fd = into_sock_fileno(newsock);
    #[cfg(windows)]
    crate::vm::stdlib::nt::raw_set_handle_inheritable(fd as _, false)
        .map_err(|e| e.into_pyexception(vm))?;
    Ok(fd)
}

fn _socket_close(x: PyObjectRef, vm: &VirtualMachine) -> PyResult<()> {
    close_inner(get_raw_sock(x, vm)?, vm)
}

fn close_inner(x: RawSocket, vm: &VirtualMachine) -> PyResult<()> {
    #[cfg(unix)]
    use libc::close;
    #[cfg(windows)]
    use winapi::um::winsock2::closesocket as close;
    let ret = unsafe { close(x as _) };
    if ret < 0 {
        let err = crate::vm::stdlib::os::errno();
        if err.raw_os_error() != Some(errcode!(ECONNRESET)) {
            return Err(err.into_pyexception(vm));
        }
    }
    Ok(())
}

enum SocketError {
    HError,
    GaiError,
}

rustpython_common::static_cell! {
    static TIMEOUT_ERROR: PyTypeRef;
    static HERROR: PyTypeRef;
    static GAI_ERROR: PyTypeRef;
}

pub fn make_module(vm: &VirtualMachine) -> PyObjectRef {
    #[cfg(windows)]
    crate::vm::stdlib::nt::init_winsock();

    let ctx = &vm.ctx;
    let socket_timeout = TIMEOUT_ERROR
        .get_or_init(|| {
            ctx.new_class(
                "socket.timeout",
                &vm.ctx.exceptions.os_error,
                Default::default(),
            )
        })
        .clone();
    let socket_herror = HERROR
        .get_or_init(|| {
            ctx.new_class(
                "socket.herror",
                &vm.ctx.exceptions.os_error,
                Default::default(),
            )
        })
        .clone();
    let socket_gaierror = GAI_ERROR
        .get_or_init(|| {
            ctx.new_class(
                "socket.gaierror",
                &vm.ctx.exceptions.os_error,
                Default::default(),
            )
        })
        .clone();

    let socket = PySocket::make_class(ctx);
    let module = py_module!(vm, "_socket", {
        "socket" => socket.clone(),
        "SocketType" => socket,
        "error" => ctx.exceptions.os_error.clone(),
        "timeout" => socket_timeout,
        "herror" => socket_herror,
        "gaierror" => socket_gaierror,
        "inet_aton" => named_function!(ctx, _socket, inet_aton),
        "inet_ntoa" => named_function!(ctx, _socket, inet_ntoa),
        "gethostname" => named_function!(ctx, _socket, gethostname),
        "htonl" => ctx.new_function("htonl", u32::to_be),
        "htons" => ctx.new_function("htons", u16::to_be),
        "ntohl" => ctx.new_function("ntohl", u32::from_be),
        "ntohs" => ctx.new_function("ntohs", u16::from_be),
        "getdefaulttimeout" => named_function!(ctx, _socket, getdefaulttimeout),
        "setdefaulttimeout" => named_function!(ctx, _socket, setdefaulttimeout),
        "has_ipv6" => ctx.new_bool(true),
        "inet_pton" => named_function!(ctx, _socket, inet_pton),
        "inet_ntop" => named_function!(ctx, _socket, inet_ntop),
        "getprotobyname" => named_function!(ctx, _socket, getprotobyname),
        "getservbyname" => named_function!(ctx, _socket, getservbyname),
        "getservbyport" => named_function!(ctx, _socket, getservbyport),
        "dup" => named_function!(ctx, _socket, dup),
        "close" => named_function!(ctx, _socket, close),
        "getaddrinfo" => named_function!(ctx, _socket, getaddrinfo),
        "gethostbyaddr" => named_function!(ctx, _socket, gethostbyaddr),
        "gethostbyname" => named_function!(ctx, _socket, gethostbyname),
        "gethostbyname_ex" => named_function!(ctx, _socket, gethostbyname),
        "getnameinfo" => named_function!(ctx, _socket, getnameinfo),
        // constants
        "AF_UNSPEC" => ctx.new_int(0),
        "AF_INET" => ctx.new_int(c::AF_INET),
        "AF_INET6" => ctx.new_int(c::AF_INET6),
        "SOCK_STREAM" => ctx.new_int(c::SOCK_STREAM),
        "SOCK_DGRAM" => ctx.new_int(c::SOCK_DGRAM),
        "SHUT_RD" => ctx.new_int(c::SHUT_RD),
        "SHUT_WR" => ctx.new_int(c::SHUT_WR),
        "SHUT_RDWR" => ctx.new_int(c::SHUT_RDWR),
        "MSG_PEEK" => ctx.new_int(c::MSG_PEEK),
        "MSG_OOB" => ctx.new_int(c::MSG_OOB),
        "MSG_WAITALL" => ctx.new_int(c::MSG_WAITALL),
        "IPPROTO_TCP" => ctx.new_int(c::IPPROTO_TCP),
        "IPPROTO_UDP" => ctx.new_int(c::IPPROTO_UDP),
        "IPPROTO_IP" => ctx.new_int(c::IPPROTO_IP),
        "IPPROTO_IPIP" => ctx.new_int(c::IPPROTO_IP),
        "IPPROTO_IPV6" => ctx.new_int(c::IPPROTO_IPV6),
        "SOL_SOCKET" => ctx.new_int(c::SOL_SOCKET),
        "SOL_TCP" => ctx.new_int(6),
        "SO_REUSEADDR" => ctx.new_int(c::SO_REUSEADDR),
        "SO_TYPE" => ctx.new_int(c::SO_TYPE),
        "SO_BROADCAST" => ctx.new_int(c::SO_BROADCAST),
        "SO_OOBINLINE" => ctx.new_int(c::SO_OOBINLINE),
        "SO_ERROR" => ctx.new_int(c::SO_ERROR),
        "SO_LINGER" => ctx.new_int(c::SO_LINGER),
        "TCP_NODELAY" => ctx.new_int(c::TCP_NODELAY),
        "NI_NAMEREQD" => ctx.new_int(c::NI_NAMEREQD),
        "NI_NOFQDN" => ctx.new_int(c::NI_NOFQDN),
        "NI_NUMERICHOST" => ctx.new_int(c::NI_NUMERICHOST),
        "NI_NUMERICSERV" => ctx.new_int(c::NI_NUMERICSERV),
    });

    #[cfg(not(target_os = "freebsd"))]
    extend_module!(vm, module, {
        "AI_PASSIVE" => ctx.new_int(c::AI_PASSIVE),
        "AI_NUMERICHOST" => ctx.new_int(c::AI_NUMERICHOST),
        "AI_ALL" => ctx.new_int(c::AI_ALL),
        "AI_ADDRCONFIG" => ctx.new_int(c::AI_ADDRCONFIG),
        "AI_NUMERICSERV" => ctx.new_int(c::AI_NUMERICSERV),
    });

    #[cfg(not(target_os = "redox"))]
    extend_module!(vm, module, {
        "if_nametoindex" => named_function!(ctx, _socket, if_nametoindex),
        "if_indextoname" => named_function!(ctx, _socket, if_indextoname),
        "SOCK_RAW" => ctx.new_int(c::SOCK_RAW),
        "SOCK_RDM" => ctx.new_int(c::SOCK_RDM),
        "SOCK_SEQPACKET" => ctx.new_int(c::SOCK_SEQPACKET),
    });

    #[cfg(any(
        windows,
        target_os = "dragonfly",
        target_os = "freebsd",
        target_os = "fuchsia",
        target_os = "ios",
        target_os = "linux",
        target_os = "macos",
        target_os = "netbsd",
        target_os = "openbsd",
    ))]
    extend_module!(vm, module, {
        "if_nameindex" => named_function!(ctx, _socket, if_nameindex),
    });

    extend_module_platform_specific(vm, &module);

    module
}

#[cfg(windows)]
fn extend_module_platform_specific(vm: &VirtualMachine, module: &PyObjectRef) {
    let ctx = &vm.ctx;
    extend_module!(vm, module, {
        "IPPROTO_ICLFXBM" => ctx.new_int(c::IPPROTO_ICLFXBM),
        "IPPROTO_ST" => ctx.new_int(c::IPPROTO_ST),
        "IPPROTO_CBT" => ctx.new_int(c::IPPROTO_CBT),
        "IPPROTO_IGP" => ctx.new_int(c::IPPROTO_IGP),
        "IPPROTO_RDP" => ctx.new_int(c::IPPROTO_RDP),
        "IPPROTO_PGM" => ctx.new_int(c::IPPROTO_PGM),
        "IPPROTO_L2TP" => ctx.new_int(c::IPPROTO_L2TP),
        "IPPROTO_SCTP" => ctx.new_int(c::IPPROTO_SCTP),
    });
}

#[cfg(unix)]
fn extend_module_platform_specific(vm: &VirtualMachine, module: &PyObjectRef) {
    let ctx = &vm.ctx;

    extend_module!(vm, module, {
        "socketpair" => named_function!(ctx, _socket, socketpair),
        "AF_UNIX" => ctx.new_int(c::AF_UNIX),
        "SO_REUSEPORT" => ctx.new_int(c::SO_REUSEPORT),
    });

    #[cfg(not(target_os = "redox"))]
    extend_module!(vm, module, {
        "sethostname" => named_function!(ctx, _socket, sethostname),
    });
}<|MERGE_RESOLUTION|>--- conflicted
+++ resolved
@@ -1301,7 +1301,6 @@
     }
 }
 
-<<<<<<< HEAD
 fn _socket_gethostbyaddr_ex(
     name: PyStrRef,
     vm: &VirtualMachine,
@@ -1317,13 +1316,9 @@
     ))
 }
 
-fn _socket_inet_pton(af_inet: i32, ip_string: PyStrRef, vm: &VirtualMachine) -> PyResult {
-    match af_inet {
-=======
 fn _socket_inet_pton(af_inet: i32, ip_string: PyStrRef, vm: &VirtualMachine) -> PyResult<Vec<u8>> {
     static ERROR_MSG: &str = "illegal IP address string passed to inet_pton";
     let ip_addr = match af_inet {
->>>>>>> fd71647a
         c::AF_INET => ip_string
             .as_str()
             .parse::<Ipv4Addr>()
