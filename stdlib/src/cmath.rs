--- conflicted
+++ resolved
@@ -123,8 +123,7 @@
         z.to_complex().tanh()
     }
 
-<<<<<<< HEAD
-    #[pyfunction]
+   #[pyfunction]
     fn sinh(z: IntoPyComplex) -> Complex64 {
         z.to_complex().sinh()
     }
@@ -134,9 +133,7 @@
         z.to_complex().cosh()
     }
 
-=======
->>>>>>> e8d8e073
-    #[pyfunction]
+   #[pyfunction]
     fn asinh(z: IntoPyComplex) -> Complex64 {
         z.to_complex().asinh()
     }
