[package]
name = "rustpython"
description = "A python interpreter written in rust."
include = ["LICENSE", "Cargo.toml", "src/**/*.rs"]
version.workspace = true
authors.workspace = true
edition.workspace = true
rust-version.workspace = true
repository.workspace = true
license.workspace = true

[features]
default = ["threading", "stdlib", "zlib", "importlib"]
importlib = ["rustpython-vm/importlib"]
encodings = ["rustpython-vm/encodings"]
stdlib = ["rustpython-stdlib", "rustpython-pylib", "encodings"]
flame-it = ["rustpython-vm/flame-it", "flame", "flamescope"]
freeze-stdlib = [
    "stdlib",
    "rustpython-vm/freeze-stdlib",
    "rustpython-pylib?/freeze-stdlib",
]
jit = ["rustpython-vm/jit"]
threading = ["rustpython-vm/threading", "rustpython-stdlib/threading"]
zlib = ["stdlib", "rustpython-stdlib/zlib"]
bz2 = ["stdlib", "rustpython-stdlib/bz2"]
sqlite = ["rustpython-stdlib/sqlite"]
ssl = ["rustpython-stdlib/ssl"]
ssl-vendor = ["ssl", "rustpython-stdlib/ssl-vendor"]

[dependencies]
rustpython-compiler = { workspace = true }
rustpython-pylib = { workspace = true, optional = true }
rustpython-stdlib = { workspace = true, optional = true, features = [
    "compiler",
] }
rustpython-vm = { workspace = true, features = ["compiler"] }
rustpython-parser = { workspace = true }

cfg-if = { workspace = true }
log = { workspace = true }
flame = { workspace = true, optional = true }

clap = "2.34"
dirs = { package = "dirs-next", version = "2.0.0" }
env_logger = { version = "0.9.0", default-features = false, features = [
    "atty",
    "termcolor",
] }
flamescope = { version = "0.1.2", optional = true }

[target.'cfg(windows)'.dependencies]
libc = { workspace = true }

[target.'cfg(not(target_arch = "wasm32"))'.dependencies]
rustyline = { workspace = true }

[dev-dependencies]
criterion = { version = "0.3.5", features = ["html_reports"] }
pyo3 = { version = "0.22", features = ["auto-initialize"] }

[[bench]]
name = "execution"
harness = false

[[bench]]
name = "microbenchmarks"
harness = false

[[bin]]
name = "rustpython"
path = "src/main.rs"

[profile.dev.package."*"]
opt-level = 3

[profile.test]
opt-level = 3
# https://github.com/rust-lang/rust/issues/92869
# lto = "thin"

[profile.bench]
lto = "thin"
codegen-units = 1
opt-level = 3

[profile.release]
lto = "thin"

[patch.crates-io]
# REDOX START, Uncomment when you want to compile/check with redoxer
# REDOX END

# Used only on Windows to build the vcpkg dependencies
[package.metadata.vcpkg]
git = "https://github.com/microsoft/vcpkg"
# The revision of the vcpkg repository to use
# https://github.com/microsoft/vcpkg/tags
rev = "2024.02.14"

[package.metadata.vcpkg.target]
x86_64-pc-windows-msvc = { triplet = "x64-windows-static-md", dev-dependencies = [
    "openssl",
] }

[workspace]
resolver = "2"
members = [
    "compiler",
    "compiler/core",
    "compiler/codegen",
    ".",
    "common",
    "derive",
    "jit",
    "vm",
    "vm/sre_engine",
    "pylib",
    "stdlib",
    "derive-impl",
    "wasm/lib",
]

[workspace.package]
version = "0.4.0"
authors = ["RustPython Team"]
edition = "2021"
rust-version = "1.83.0"
repository = "https://github.com/RustPython/RustPython"
license = "MIT"

[workspace.dependencies]
rustpython-compiler-core = { path = "compiler/core", version = "0.4.0" }
rustpython-compiler = { path = "compiler", version = "0.4.0" }
rustpython-codegen = { path = "compiler/codegen", version = "0.4.0" }
rustpython-common = { path = "common", version = "0.4.0" }
rustpython-derive = { path = "derive", version = "0.4.0" }
rustpython-derive-impl = { path = "derive-impl", version = "0.4.0" }
rustpython-jit = { path = "jit", version = "0.4.0" }
rustpython-vm = { path = "vm", default-features = false, version = "0.4.0" }
rustpython-pylib = { path = "pylib", version = "0.4.0" }
rustpython-stdlib = { path = "stdlib", default-features = false, version = "0.4.0" }
rustpython-sre_engine = { path = "vm/sre_engine", version = "0.4.0" }
rustpython-doc = { git = "https://github.com/RustPython/__doc__", tag = "0.3.0", version = "0.3.0" }

<<<<<<< HEAD
#rustpython-literal = { git = "https://github.com/kaanyalova/RustPythonParser/", branch = "fix_parser" }
#rustpython-parser-core = { git = "https://github.com/kaanyalova/RustPythonParser/", branch = "fix_parser" }
#rustpython-parser = { git = "https://github.com/kaanyalova/RustPythonParser/", branch = "fix_parser" }
#rustpython-format = { git = "https://github.com/kaanyalova/RustPythonParser/", branch = "fix_parser" }
#rustpython-ast = { git = "https://github.com/kaanyalova/RustPythonParser/", branch = "fix_parser" }


rustpython-literal = { git = "https://github.com/RustPython/Parser.git" }
rustpython-parser-core = { git = "https://github.com/RustPython/Parser.git" }
rustpython-parser = { git = "https://github.com/RustPython/Parser.git" }
rustpython-ast = { git = "https://github.com/RustPython/Parser.git" }
rustpython-format = { git = "https://github.com/RustPython/Parser.git" }
=======
# rustpython-literal = { version = "0.4.0" }
# rustpython-parser-core = { version = "0.4.0" }
# rustpython-parser = { version = "0.4.0" }
# rustpython-ast = { version = "0.4.0" }
# rustpython-format= { version = "0.4.0" }
rustpython-literal = { git = "https://github.com/RustPython/Parser.git", version = "0.4.0", rev = "f07b97cef396d573364639904d767c9ff3e3e701" }
rustpython-parser-core = { git = "https://github.com/RustPython/Parser.git", version = "0.4.0", rev = "f07b97cef396d573364639904d767c9ff3e3e701" }
rustpython-parser = { git = "https://github.com/RustPython/Parser.git", version = "0.4.0", rev = "f07b97cef396d573364639904d767c9ff3e3e701" }
rustpython-ast = { git = "https://github.com/RustPython/Parser.git", version = "0.4.0", rev = "f07b97cef396d573364639904d767c9ff3e3e701" }
rustpython-format = { git = "https://github.com/RustPython/Parser.git", version = "0.4.0", rev = "f07b97cef396d573364639904d767c9ff3e3e701" }
>>>>>>> a500178b
# rustpython-literal = { path = "../RustPython-parser/literal" }
# rustpython-parser-core = { path = "../RustPython-parser/core" }
# rustpython-parser = { path = "../RustPython-parser/parser" }
# rustpython-ast = { path = "../RustPython-parser/ast" }
# rustpython-format = { path = "../RustPython-parser/format" }

ahash = "0.8.11"
ascii = "1.0"
bitflags = "2.4.1"
bstr = "1"
cfg-if = "1.0"
chrono = "0.4.37"
crossbeam-utils = "0.8.19"
flame = "0.2.2"
getrandom = "0.2.12"
glob = "0.3"
hex = "0.4.3"
indexmap = { version = "2.2.6", features = ["std"] }
insta = "1.38.0"
itertools = "0.11.0"
is-macro = "0.3.0"
junction = "1.0.0"
libc = "0.2.153"
log = "0.4.16"
nix = { version = "0.29", features = [
    "fs",
    "user",
    "process",
    "term",
    "time",
    "signal",
    "ioctl",
    "socket",
    "sched",
    "zerocopy",
    "dir",
    "hostname",
    "net",
    "poll",
] }
malachite-bigint = "0.2.0"
malachite-q = "0.4.4"
malachite-base = "0.4.4"
memchr = "2.7.2"
num-complex = "0.4.0"
num-integer = "0.1.44"
num-traits = "0.2"
num_enum = { version = "0.7", default-features = false }
once_cell = "1.19.0"
parking_lot = "0.12.1"
paste = "1.0.7"
rand = "0.8.5"
rustix = { version = "0.38", features = ["event"] }
rustyline = "14.0.0"
serde = { version = "1.0.133", default-features = false }
schannel = "0.1.22"
static_assertions = "1.1"
strum = "0.26"
strum_macros = "0.26"
syn = "1.0.109"
thiserror = "1.0"
thread_local = "1.1.4"
unicode_names2 = "1.2.0"
widestring = "1.1.0"
windows-sys = "0.52.0"
wasm-bindgen = "0.2.92"

# Lints

[workspace.lints.rust]
unsafe_code = "allow"

[workspace.lints.clippy]
perf = "warn"
style = "warn"
complexity = "warn"
suspicious = "warn"
correctness = "warn"<|MERGE_RESOLUTION|>--- conflicted
+++ resolved
@@ -143,36 +143,11 @@
 rustpython-sre_engine = { path = "vm/sre_engine", version = "0.4.0" }
 rustpython-doc = { git = "https://github.com/RustPython/__doc__", tag = "0.3.0", version = "0.3.0" }
 
-<<<<<<< HEAD
-#rustpython-literal = { git = "https://github.com/kaanyalova/RustPythonParser/", branch = "fix_parser" }
-#rustpython-parser-core = { git = "https://github.com/kaanyalova/RustPythonParser/", branch = "fix_parser" }
-#rustpython-parser = { git = "https://github.com/kaanyalova/RustPythonParser/", branch = "fix_parser" }
-#rustpython-format = { git = "https://github.com/kaanyalova/RustPythonParser/", branch = "fix_parser" }
-#rustpython-ast = { git = "https://github.com/kaanyalova/RustPythonParser/", branch = "fix_parser" }
-
-
-rustpython-literal = { git = "https://github.com/RustPython/Parser.git" }
-rustpython-parser-core = { git = "https://github.com/RustPython/Parser.git" }
-rustpython-parser = { git = "https://github.com/RustPython/Parser.git" }
-rustpython-ast = { git = "https://github.com/RustPython/Parser.git" }
-rustpython-format = { git = "https://github.com/RustPython/Parser.git" }
-=======
-# rustpython-literal = { version = "0.4.0" }
-# rustpython-parser-core = { version = "0.4.0" }
-# rustpython-parser = { version = "0.4.0" }
-# rustpython-ast = { version = "0.4.0" }
-# rustpython-format= { version = "0.4.0" }
 rustpython-literal = { git = "https://github.com/RustPython/Parser.git", version = "0.4.0", rev = "f07b97cef396d573364639904d767c9ff3e3e701" }
 rustpython-parser-core = { git = "https://github.com/RustPython/Parser.git", version = "0.4.0", rev = "f07b97cef396d573364639904d767c9ff3e3e701" }
 rustpython-parser = { git = "https://github.com/RustPython/Parser.git", version = "0.4.0", rev = "f07b97cef396d573364639904d767c9ff3e3e701" }
 rustpython-ast = { git = "https://github.com/RustPython/Parser.git", version = "0.4.0", rev = "f07b97cef396d573364639904d767c9ff3e3e701" }
 rustpython-format = { git = "https://github.com/RustPython/Parser.git", version = "0.4.0", rev = "f07b97cef396d573364639904d767c9ff3e3e701" }
->>>>>>> a500178b
-# rustpython-literal = { path = "../RustPython-parser/literal" }
-# rustpython-parser-core = { path = "../RustPython-parser/core" }
-# rustpython-parser = { path = "../RustPython-parser/parser" }
-# rustpython-ast = { path = "../RustPython-parser/ast" }
-# rustpython-format = { path = "../RustPython-parser/format" }
 
 ahash = "0.8.11"
 ascii = "1.0"
