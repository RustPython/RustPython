--- conflicted
+++ resolved
@@ -133,19 +133,11 @@
 # rustpython-parser = { version = "0.4.0" }
 # rustpython-ast = { version = "0.4.0" }
 # rustpython-format= { version = "0.4.0" }
-<<<<<<< HEAD
-rustpython-literal = { git = "https://github.com/RustPython/Parser.git", version = "0.4.0", rev = "f07b97cef396d573364639904d767c9ff3e3e701" }
-# rustpython-parser-core = { git = "https://github.com/RustPython/Parser.git", version = "0.4.0", rev = "f07b97cef396d573364639904d767c9ff3e3e701" }
-# rustpython-parser = { git = "https://github.com/RustPython/Parser.git", version = "0.4.0", rev = "f07b97cef396d573364639904d767c9ff3e3e701" }
-# rustpython-ast = { git = "https://github.com/RustPython/Parser.git", version = "0.4.0", rev = "f07b97cef396d573364639904d767c9ff3e3e701" }
-rustpython-format = { git = "https://github.com/RustPython/Parser.git", version = "0.4.0", rev = "f07b97cef396d573364639904d767c9ff3e3e701" }
-=======
 rustpython-literal = { git = "https://github.com/RustPython/Parser.git", version = "0.4.0", rev = "d2f137b372ec08ce4a243564a80f8f9153c45a23" }
-rustpython-parser-core = { git = "https://github.com/RustPython/Parser.git", version = "0.4.0", rev = "d2f137b372ec08ce4a243564a80f8f9153c45a23" }
-rustpython-parser = { git = "https://github.com/RustPython/Parser.git", version = "0.4.0", rev = "d2f137b372ec08ce4a243564a80f8f9153c45a23" }
-rustpython-ast = { git = "https://github.com/RustPython/Parser.git", version = "0.4.0", rev = "d2f137b372ec08ce4a243564a80f8f9153c45a23" }
+# rustpython-parser-core = { git = "https://github.com/RustPython/Parser.git", version = "0.4.0", rev = "d2f137b372ec08ce4a243564a80f8f9153c45a23" }
+# rustpython-parser = { git = "https://github.com/RustPython/Parser.git", version = "0.4.0", rev = "d2f137b372ec08ce4a243564a80f8f9153c45a23" }
+# rustpython-ast = { git = "https://github.com/RustPython/Parser.git", version = "0.4.0", rev = "d2f137b372ec08ce4a243564a80f8f9153c45a23" }
 rustpython-format = { git = "https://github.com/RustPython/Parser.git", version = "0.4.0", rev = "d2f137b372ec08ce4a243564a80f8f9153c45a23" }
->>>>>>> 2721f2de
 # rustpython-literal = { path = "../RustPython-parser/literal" }
 # rustpython-parser-core = { path = "../RustPython-parser/core" }
 # rustpython-parser = { path = "../RustPython-parser/parser" }
