[package]
name = "rustpython"
description = "A python interpreter written in rust."
include = ["LICENSE", "Cargo.toml", "src/**/*.rs"]
version.workspace = true
authors.workspace = true
edition.workspace = true
rust-version.workspace = true
repository.workspace = true
license.workspace = true

[features]
default = ["threading", "stdlib", "stdio", "importlib"]
importlib = ["rustpython-vm/importlib"]
encodings = ["rustpython-vm/encodings"]
stdio = ["rustpython-vm/stdio"]
stdlib = ["rustpython-stdlib", "rustpython-pylib", "encodings"]
flame-it = ["rustpython-vm/flame-it", "flame", "flamescope"]
freeze-stdlib = ["stdlib", "rustpython-vm/freeze-stdlib", "rustpython-pylib?/freeze-stdlib"]
jit = ["rustpython-vm/jit"]
threading = ["rustpython-vm/threading", "rustpython-stdlib/threading"]
sqlite = ["rustpython-stdlib/sqlite"]
ssl = ["rustpython-stdlib/ssl"]
ssl-vendor = ["ssl", "rustpython-stdlib/ssl-vendor"]
tkinter = ["rustpython-stdlib/tkinter"]

[build-dependencies]
winresource = "0.1"

[dependencies]
rustpython-compiler = { workspace = true }
rustpython-pylib = { workspace = true, optional = true }
rustpython-stdlib = { workspace = true, optional = true, features = ["compiler"] }
rustpython-vm = { workspace = true, features = ["compiler"] }
ruff_python_parser = { workspace = true }

cfg-if = { workspace = true }
log = { workspace = true }
flame = { workspace = true, optional = true }

lexopt = "0.3"
dirs = { package = "dirs-next", version = "2.0" }
env_logger = "0.11"
flamescope = { version = "0.1.2", optional = true }

[target.'cfg(windows)'.dependencies]
libc = { workspace = true }

[target.'cfg(not(target_arch = "wasm32"))'.dependencies]
rustyline = { workspace = true }

[dev-dependencies]
criterion = { workspace = true }
pyo3 = { version = "0.26", features = ["auto-initialize"] }

[[bench]]
name = "execution"
harness = false

[[bench]]
name = "microbenchmarks"
harness = false

[[bin]]
name = "rustpython"
path = "src/main.rs"

[profile.dev.package."*"]
opt-level = 3

[profile.test]
opt-level = 3
# https://github.com/rust-lang/rust/issues/92869
# lto = "thin"

# Doesn't change often
[profile.release.package.rustpython-doc]
codegen-units = 1

[profile.bench]
lto = "thin"
codegen-units = 1
opt-level = 3

[profile.release]
lto = "thin"

[patch.crates-io]
# REDOX START, Uncomment when you want to compile/check with redoxer
# REDOX END

# Used only on Windows to build the vcpkg dependencies
[package.metadata.vcpkg]
git = "https://github.com/microsoft/vcpkg"
# The revision of the vcpkg repository to use
# https://github.com/microsoft/vcpkg/tags
rev = "2025.09.17"

[package.metadata.vcpkg.target]
x86_64-pc-windows-msvc = { triplet = "x64-windows-static-md", dev-dependencies = ["openssl" ] }

[package.metadata.packager]
product-name = "RustPython"
identifier = "com.rustpython.rustpython"
description = "An open source Python 3 interpreter written in Rust"
homepage = "https://rustpython.github.io/"
license_file = "LICENSE"
authors = ["RustPython Team"]
publisher = "RustPython Team"
resources = ["LICENSE", "README.md", "Lib"]
icons = ["32x32.png"]

[package.metadata.packager.nsis]
installer_mode = "both"
template = "installer-config/installer.nsi"

[package.metadata.packager.wix]
template = "installer-config/installer.wxs"


[workspace]
resolver = "2"
members = [
<<<<<<< HEAD
    "compiler/codegen",
=======
    "compiler",
>>>>>>> cc2e84b9
    ".",
    "derive",
    "vm",
    "vm/sre_engine",
    "stdlib",
    "derive-impl",
    "wasm/lib",
    "crates/*",
]

[workspace.package]
version = "0.4.0"
authors = ["RustPython Team"]
edition = "2024"
rust-version = "1.89.0"
repository = "https://github.com/RustPython/RustPython"
license = "MIT"

[workspace.dependencies]
rustpython-compiler-core = { path = "crates/compiler-core", version = "0.4.0" }
<<<<<<< HEAD
rustpython-compiler = { path = "crates/compiler", version = "0.4.0" }
rustpython-codegen = { path = "compiler/codegen", version = "0.4.0" }
=======
rustpython-compiler = { path = "compiler", version = "0.4.0" }
rustpython-codegen = { path = "crates/codegen", version = "0.4.0" }
>>>>>>> cc2e84b9
rustpython-common = { path = "crates/common", version = "0.4.0" }
rustpython-derive = { path = "derive", version = "0.4.0" }
rustpython-derive-impl = { path = "derive-impl", version = "0.4.0" }
rustpython-jit = { path = "crates/jit", version = "0.4.0" }
rustpython-literal = { path = "crates/literal", version = "0.4.0" }
rustpython-vm = { path = "vm", default-features = false, version = "0.4.0" }
rustpython-pylib = { path = "crates/pylib", version = "0.4.0" }
rustpython-stdlib = { path = "stdlib", default-features = false, version = "0.4.0" }
rustpython-sre_engine = { path = "vm/sre_engine", version = "0.4.0" }
rustpython-wtf8 = { path = "crates/wtf8", version = "0.4.0" }
rustpython-doc = { path = "crates/doc", version = "0.4.0" }

ruff_python_parser = { git = "https://github.com/astral-sh/ruff.git", tag = "0.14.1" }
ruff_python_ast = { git = "https://github.com/astral-sh/ruff.git", tag = "0.14.1" }
ruff_text_size = { git = "https://github.com/astral-sh/ruff.git", tag = "0.14.1" }
ruff_source_file = { git = "https://github.com/astral-sh/ruff.git", tag = "0.14.1" }

phf = { version = "0.13.1", default-features = false, features = ["macros"]}
ahash = "0.8.12"
ascii = "1.1"
bitflags = "2.9.4"
bstr = "1"
cfg-if = "1.0"
chrono = "0.4.42"
constant_time_eq = "0.4"
criterion = { version = "0.7", features = ["html_reports"] }
crossbeam-utils = "0.8.21"
flame = "0.2.2"
getrandom = { version = "0.3", features = ["std"] }
glob = "0.3"
hex = "0.4.3"
indexmap = { version = "2.11.3", features = ["std"] }
insta = "1.42"
itertools = "0.14.0"
is-macro = "0.3.7"
junction = "1.3.0"
libc = "0.2.169"
libffi = "4.1"
log = "0.4.28"
nix = { version = "0.30", features = ["fs", "user", "process", "term", "time", "signal", "ioctl", "socket", "sched", "zerocopy", "dir", "hostname", "net", "poll"] }
malachite-bigint = "0.6"
malachite-q = "0.6"
malachite-base = "0.6"
memchr = "2.7.4"
num-complex = "0.4.6"
num-integer = "0.1.46"
num-traits = "0.2"
num_enum = { version = "0.7", default-features = false }
optional = "0.5"
once_cell = "1.20.3"
parking_lot = "0.12.3"
paste = "1.0.15"
proc-macro2 = "1.0.93"
pymath = "0.0.2"
quote = "1.0.38"
radium = "1.1.1"
rand = "0.9"
rand_core = { version = "0.9", features = ["os_rng"] }
rustix = { version = "1.0", features = ["event"] }
rustyline = "17.0.1"
serde = { version = "1.0.225", default-features = false }
schannel = "0.1.28"
scoped-tls = "1"
scopeguard = "1"
static_assertions = "1.1"
strum = "0.27"
strum_macros = "0.27"
syn = "2"
thiserror = "2.0"
thread_local = "1.1.9"
unicode-casing = "0.1.1"
unic-char-property = "0.9.0"
unic-normal = "0.9.0"
unic-ucd-age = "0.9.0"
unic-ucd-bidi = "0.9.0"
unic-ucd-category = "0.9.0"
unic-ucd-ident = "0.9.0"
unicode_names2 = "2.0.0"
unicode-bidi-mirroring = "0.4"
widestring = "1.2.0"
windows-sys = "0.59.0"
wasm-bindgen = "0.2.100"

# Lints

[workspace.lints.rust]
unsafe_code = "allow"
unsafe_op_in_unsafe_fn = "deny"
elided_lifetimes_in_paths = "warn"

[workspace.lints.clippy]
perf = "warn"
style = "warn"
complexity = "warn"
suspicious = "warn"
correctness = "warn"<|MERGE_RESOLUTION|>--- conflicted
+++ resolved
@@ -121,11 +121,7 @@
 [workspace]
 resolver = "2"
 members = [
-<<<<<<< HEAD
     "compiler/codegen",
-=======
-    "compiler",
->>>>>>> cc2e84b9
     ".",
     "derive",
     "vm",
@@ -146,13 +142,8 @@
 
 [workspace.dependencies]
 rustpython-compiler-core = { path = "crates/compiler-core", version = "0.4.0" }
-<<<<<<< HEAD
 rustpython-compiler = { path = "crates/compiler", version = "0.4.0" }
-rustpython-codegen = { path = "compiler/codegen", version = "0.4.0" }
-=======
-rustpython-compiler = { path = "compiler", version = "0.4.0" }
 rustpython-codegen = { path = "crates/codegen", version = "0.4.0" }
->>>>>>> cc2e84b9
 rustpython-common = { path = "crates/common", version = "0.4.0" }
 rustpython-derive = { path = "derive", version = "0.4.0" }
 rustpython-derive-impl = { path = "derive-impl", version = "0.4.0" }
