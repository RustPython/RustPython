[package]
name = "rustpython"
description = "A python interpreter written in rust."
include = ["LICENSE", "Cargo.toml", "src/**/*.rs"]
version.workspace = true
authors.workspace = true
edition.workspace = true
rust-version.workspace = true
repository.workspace = true
license.workspace = true

[features]
default = ["threading", "stdlib", "zlib", "importlib"]
importlib = ["rustpython-vm/importlib"]
encodings = ["rustpython-vm/encodings"]
stdlib = ["rustpython-stdlib", "rustpython-pylib", "encodings"]
flame-it = ["rustpython-vm/flame-it", "flame", "flamescope"]
freeze-stdlib = ["stdlib", "rustpython-vm/freeze-stdlib", "rustpython-pylib?/freeze-stdlib"]
jit = ["rustpython-vm/jit"]
threading = ["rustpython-vm/threading", "rustpython-stdlib/threading"]
zlib = ["stdlib", "rustpython-stdlib/zlib"]
bz2 = ["stdlib", "rustpython-stdlib/bz2"]
sqlite = ["rustpython-stdlib/sqlite"]
ssl = ["rustpython-stdlib/ssl"]
ssl-vendor = ["ssl", "rustpython-stdlib/ssl-vendor"]

[dependencies]
rustpython-compiler = { workspace = true }
rustpython-pylib = { workspace = true, optional = true }
rustpython-stdlib = { workspace = true, optional = true, features = ["compiler"] }
rustpython-vm = { workspace = true, features = ["compiler"] }
ruff_python_parser = { workspace = true }

cfg-if = { workspace = true }
log = { workspace = true }
flame = { workspace = true, optional = true }

clap = "2.34"
dirs = { package = "dirs-next", version = "2.0.0" }
env_logger = { version = "0.9.0", default-features = false, features = ["atty", "termcolor"] }
flamescope = { version = "0.1.2", optional = true }

[target.'cfg(windows)'.dependencies]
libc = { workspace = true }

[target.'cfg(not(target_arch = "wasm32"))'.dependencies]
rustyline = { workspace = true }

[dev-dependencies]
criterion = { version = "0.3.5", features = ["html_reports"] }
pyo3 = { version = "0.22", features = ["auto-initialize"] }

[[bench]]
name = "execution"
harness = false

[[bench]]
name = "microbenchmarks"
harness = false

[[bin]]
name = "rustpython"
path = "src/main.rs"

[profile.dev.package."*"]
opt-level = 3

[profile.test]
opt-level = 3
# https://github.com/rust-lang/rust/issues/92869
# lto = "thin"

[profile.bench]
lto = "thin"
codegen-units = 1
opt-level = 3

[profile.release]
lto = "thin"

[patch.crates-io]
# REDOX START, Uncomment when you want to compile/check with redoxer
# REDOX END

# Used only on Windows to build the vcpkg dependencies
[package.metadata.vcpkg]
git = "https://github.com/microsoft/vcpkg"
# The revision of the vcpkg repository to use
# https://github.com/microsoft/vcpkg/tags
rev = "2024.02.14"

[package.metadata.vcpkg.target]
x86_64-pc-windows-msvc = { triplet = "x64-windows-static-md", dev-dependencies = ["openssl" ] }

[workspace]
resolver = "2"
members = [
    "compiler", "compiler/core", "compiler/codegen", "compiler/source",
    ".", "common", "derive", "jit", "vm", "vm/sre_engine", "pylib", "stdlib", "derive-impl",
    "wasm/lib",
]

[workspace.package]
version = "0.4.0"
authors = ["RustPython Team"]
edition = "2021"
rust-version = "1.83.0"
repository = "https://github.com/RustPython/RustPython"
license = "MIT"

[workspace.dependencies]
rustpython-compiler-source = { path = "compiler/source" }
rustpython-compiler-core = { path = "compiler/core", version = "0.4.0" }
rustpython-compiler = { path = "compiler", version = "0.4.0" }
rustpython-codegen = { path = "compiler/codegen", version = "0.4.0" }
rustpython-common = { path = "common", version = "0.4.0" }
rustpython-derive = { path = "derive", version = "0.4.0" }
rustpython-derive-impl = { path = "derive-impl", version = "0.4.0" }
rustpython-jit = { path = "jit", version = "0.4.0" }
rustpython-vm = { path = "vm", default-features = false, version = "0.4.0" }
rustpython-pylib = { path = "pylib", version = "0.4.0" }
rustpython-stdlib = { path = "stdlib", default-features = false, version = "0.4.0" }
rustpython-sre_engine = { path = "vm/sre_engine", version = "0.4.0" }
rustpython-doc = { git = "https://github.com/RustPython/__doc__", tag = "0.3.0", version = "0.3.0" }

<<<<<<< HEAD
rustpython-literal = { version = "0.4.0" }
# rustpython-parser-core = { version = "0.4.0" }
# rustpython-parser = { version = "0.4.0" }
# rustpython-ast = { version = "0.4.0" }
rustpython-format= { version = "0.4.0" }
ruff_python_parser = { path = "../ruff/crates/ruff_python_parser" }
ruff_python_ast = { path = "../ruff/crates/ruff_python_ast" }
ruff_text_size = { path = "../ruff/crates/ruff_text_size" }
ruff_source_file = { path = "../ruff/crates/ruff_source_file" }
ruff_python_codegen = { path = "../ruff/crates/ruff_python_codegen" }
# rustpython-literal = { git = "https://github.com/RustPython/Parser.git", version = "0.4.0", rev = "00d2f1d1a7522ef9c85c10dfa5f0bb7178dee655" }
# rustpython-parser-core = { git = "https://github.com/RustPython/Parser.git", version = "0.4.0", rev = "00d2f1d1a7522ef9c85c10dfa5f0bb7178dee655" }
# rustpython-parser = { git = "https://github.com/RustPython/Parser.git", version = "0.4.0", rev = "00d2f1d1a7522ef9c85c10dfa5f0bb7178dee655" }
# rustpython-ast = { git = "https://github.com/RustPython/Parser.git", version = "0.4.0", rev = "00d2f1d1a7522ef9c85c10dfa5f0bb7178dee655" }
# rustpython-format = { git = "https://github.com/RustPython/Parser.git", version = "0.4.0", rev = "00d2f1d1a7522ef9c85c10dfa5f0bb7178dee655" }
=======
# rustpython-literal = { version = "0.4.0" }
# rustpython-parser-core = { version = "0.4.0" }
# rustpython-parser = { version = "0.4.0" }
# rustpython-ast = { version = "0.4.0" }
# rustpython-format= { version = "0.4.0" }
rustpython-literal = { git = "https://github.com/RustPython/Parser.git", version = "0.4.0", rev = "f07b97cef396d573364639904d767c9ff3e3e701" }
rustpython-parser-core = { git = "https://github.com/RustPython/Parser.git", version = "0.4.0", rev = "f07b97cef396d573364639904d767c9ff3e3e701" }
rustpython-parser = { git = "https://github.com/RustPython/Parser.git", version = "0.4.0", rev = "f07b97cef396d573364639904d767c9ff3e3e701" }
rustpython-ast = { git = "https://github.com/RustPython/Parser.git", version = "0.4.0", rev = "f07b97cef396d573364639904d767c9ff3e3e701" }
rustpython-format = { git = "https://github.com/RustPython/Parser.git", version = "0.4.0", rev = "f07b97cef396d573364639904d767c9ff3e3e701" }
>>>>>>> 396a0ca5
# rustpython-literal = { path = "../RustPython-parser/literal" }
# rustpython-parser-core = { path = "../RustPython-parser/core" }
# rustpython-parser = { path = "../RustPython-parser/parser" }
# rustpython-ast = { path = "../RustPython-parser/ast" }
# rustpython-format = { path = "../RustPython-parser/format" }

ahash = "0.8.11"
ascii = "1.0"
bitflags = "2.4.1"
bstr = "1"
cfg-if = "1.0"
chrono = "0.4.37"
crossbeam-utils = "0.8.19"
flame = "0.2.2"
getrandom = "0.2.12"
glob = "0.3"
hex = "0.4.3"
indexmap = { version = "2.2.6", features = ["std"] }
insta = "1.38.0"
itertools = "0.11.0"
is-macro = "0.3.0"
junction = "1.0.0"
libc = "0.2.153"
log = "0.4.16"
nix = { version = "0.29", features = ["fs", "user", "process", "term", "time", "signal", "ioctl", "socket", "sched", "zerocopy", "dir", "hostname", "net", "poll"] }
malachite-bigint = "0.2.0"
malachite-q = "0.4.4"
malachite-base = "0.4.4"
memchr = "2.7.2"
num-complex = "0.4.0"
num-integer = "0.1.44"
num-traits = "0.2"
num_enum = { version = "0.7", default-features = false }
once_cell = "1.19.0"
parking_lot = "0.12.1"
paste = "1.0.7"
rand = "0.8.5"
rustix = { version = "0.38", features = ["event"] }
rustyline = "14.0.0"
serde = { version = "1.0.133", default-features = false }
schannel = "0.1.22"
static_assertions = "1.1"
strum = "0.26"
strum_macros = "0.26"
syn = "1.0.109"
thiserror = "1.0"
thread_local = "1.1.4"
unicode_names2 = "1.2.0"
widestring = "1.1.0"
windows-sys = "0.52.0"
wasm-bindgen = "0.2.92"

# Lints

[workspace.lints.rust]
unsafe_code = "allow"

[workspace.lints.clippy]
perf = "warn"
style = "warn"
complexity = "warn"
suspicious = "warn"
correctness = "warn"<|MERGE_RESOLUTION|>--- conflicted
+++ resolved
@@ -123,34 +123,21 @@
 rustpython-sre_engine = { path = "vm/sre_engine", version = "0.4.0" }
 rustpython-doc = { git = "https://github.com/RustPython/__doc__", tag = "0.3.0", version = "0.3.0" }
 
-<<<<<<< HEAD
-rustpython-literal = { version = "0.4.0" }
-# rustpython-parser-core = { version = "0.4.0" }
-# rustpython-parser = { version = "0.4.0" }
-# rustpython-ast = { version = "0.4.0" }
-rustpython-format= { version = "0.4.0" }
 ruff_python_parser = { path = "../ruff/crates/ruff_python_parser" }
 ruff_python_ast = { path = "../ruff/crates/ruff_python_ast" }
 ruff_text_size = { path = "../ruff/crates/ruff_text_size" }
 ruff_source_file = { path = "../ruff/crates/ruff_source_file" }
 ruff_python_codegen = { path = "../ruff/crates/ruff_python_codegen" }
-# rustpython-literal = { git = "https://github.com/RustPython/Parser.git", version = "0.4.0", rev = "00d2f1d1a7522ef9c85c10dfa5f0bb7178dee655" }
-# rustpython-parser-core = { git = "https://github.com/RustPython/Parser.git", version = "0.4.0", rev = "00d2f1d1a7522ef9c85c10dfa5f0bb7178dee655" }
-# rustpython-parser = { git = "https://github.com/RustPython/Parser.git", version = "0.4.0", rev = "00d2f1d1a7522ef9c85c10dfa5f0bb7178dee655" }
-# rustpython-ast = { git = "https://github.com/RustPython/Parser.git", version = "0.4.0", rev = "00d2f1d1a7522ef9c85c10dfa5f0bb7178dee655" }
-# rustpython-format = { git = "https://github.com/RustPython/Parser.git", version = "0.4.0", rev = "00d2f1d1a7522ef9c85c10dfa5f0bb7178dee655" }
-=======
 # rustpython-literal = { version = "0.4.0" }
 # rustpython-parser-core = { version = "0.4.0" }
 # rustpython-parser = { version = "0.4.0" }
 # rustpython-ast = { version = "0.4.0" }
 # rustpython-format= { version = "0.4.0" }
 rustpython-literal = { git = "https://github.com/RustPython/Parser.git", version = "0.4.0", rev = "f07b97cef396d573364639904d767c9ff3e3e701" }
-rustpython-parser-core = { git = "https://github.com/RustPython/Parser.git", version = "0.4.0", rev = "f07b97cef396d573364639904d767c9ff3e3e701" }
-rustpython-parser = { git = "https://github.com/RustPython/Parser.git", version = "0.4.0", rev = "f07b97cef396d573364639904d767c9ff3e3e701" }
-rustpython-ast = { git = "https://github.com/RustPython/Parser.git", version = "0.4.0", rev = "f07b97cef396d573364639904d767c9ff3e3e701" }
+# rustpython-parser-core = { git = "https://github.com/RustPython/Parser.git", version = "0.4.0", rev = "f07b97cef396d573364639904d767c9ff3e3e701" }
+# rustpython-parser = { git = "https://github.com/RustPython/Parser.git", version = "0.4.0", rev = "f07b97cef396d573364639904d767c9ff3e3e701" }
+# rustpython-ast = { git = "https://github.com/RustPython/Parser.git", version = "0.4.0", rev = "f07b97cef396d573364639904d767c9ff3e3e701" }
 rustpython-format = { git = "https://github.com/RustPython/Parser.git", version = "0.4.0", rev = "f07b97cef396d573364639904d767c9ff3e3e701" }
->>>>>>> 396a0ca5
 # rustpython-literal = { path = "../RustPython-parser/literal" }
 # rustpython-parser-core = { path = "../RustPython-parser/core" }
 # rustpython-parser = { path = "../RustPython-parser/parser" }
