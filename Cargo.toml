--- conflicted
+++ resolved
@@ -143,13 +143,6 @@
 rustpython-sre_engine = { path = "vm/sre_engine", version = "0.4.0" }
 rustpython-doc = { git = "https://github.com/RustPython/__doc__", tag = "0.3.0", version = "0.3.0" }
 
-<<<<<<< HEAD
-rustpython-literal = { git = "https://github.com/RustPython/Parser.git", version = "0.4.0", rev = "f07b97cef396d573364639904d767c9ff3e3e701" }
-rustpython-parser-core = { git = "https://github.com/RustPython/Parser.git", version = "0.4.0", rev = "f07b97cef396d573364639904d767c9ff3e3e701" }
-rustpython-parser = { git = "https://github.com/RustPython/Parser.git", version = "0.4.0", rev = "f07b97cef396d573364639904d767c9ff3e3e701" }
-rustpython-ast = { git = "https://github.com/RustPython/Parser.git", version = "0.4.0", rev = "f07b97cef396d573364639904d767c9ff3e3e701" }
-rustpython-format = { git = "https://github.com/RustPython/Parser.git", version = "0.4.0", rev = "f07b97cef396d573364639904d767c9ff3e3e701" }
-=======
 # rustpython-literal = { version = "0.4.0" }
 # rustpython-parser-core = { version = "0.4.0" }
 # rustpython-parser = { version = "0.4.0" }
@@ -165,7 +158,6 @@
 # rustpython-parser = { path = "../RustPython-parser/parser" }
 # rustpython-ast = { path = "../RustPython-parser/ast" }
 # rustpython-format = { path = "../RustPython-parser/format" }
->>>>>>> 3de1c2ab
 
 ahash = "0.8.11"
 ascii = "1.0"
@@ -185,7 +177,6 @@
 junction = "1.0.0"
 libc = "0.2.153"
 log = "0.4.16"
-<<<<<<< HEAD
 nix = { version = "0.29", features = [
     "fs",
     "user",
@@ -202,15 +193,9 @@
     "net",
     "poll",
 ] }
-malachite-bigint = "0.2.0"
-malachite-q = "0.4.4"
-malachite-base = "0.4.4"
-=======
-nix = { version = "0.29", features = ["fs", "user", "process", "term", "time", "signal", "ioctl", "socket", "sched", "zerocopy", "dir", "hostname", "net", "poll"] }
 malachite-bigint = "0.2.3"
 malachite-q = "0.4.22"
 malachite-base = "0.4.22"
->>>>>>> 3de1c2ab
 memchr = "2.7.2"
 num-complex = "0.4.0"
 num-integer = "0.1.44"
