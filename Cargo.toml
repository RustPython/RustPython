[package]
name = "rustpython"
description = "A python interpreter written in rust."
include = ["LICENSE", "Cargo.toml", "src/**/*.rs"]
version.workspace = true
authors.workspace = true
edition.workspace = true
rust-version.workspace = true
repository.workspace = true
license.workspace = true

[features]
default = ["threading", "stdlib", "stdio", "importlib"]
importlib = ["rustpython-vm/importlib"]
encodings = ["rustpython-vm/encodings"]
stdio = ["rustpython-vm/stdio"]
stdlib = ["rustpython-stdlib", "rustpython-pylib", "encodings"]
flame-it = ["rustpython-vm/flame-it", "flame", "flamescope"]
freeze-stdlib = ["stdlib", "rustpython-vm/freeze-stdlib", "rustpython-pylib?/freeze-stdlib"]
jit = ["rustpython-vm/jit"]
threading = ["rustpython-vm/threading", "rustpython-stdlib/threading"]
sqlite = ["rustpython-stdlib/sqlite"]
ssl = ["rustpython-stdlib/ssl"]
ssl-vendor = ["ssl", "rustpython-stdlib/ssl-vendor"]
tkinter = ["rustpython-stdlib/tkinter"]

[build-dependencies]
winresource = "0.1"

[dependencies]
rustpython-compiler = { workspace = true }
rustpython-pylib = { workspace = true, optional = true }
rustpython-stdlib = { workspace = true, optional = true, features = ["compiler"] }
rustpython-vm = { workspace = true, features = ["compiler"] }
ruff_python_parser = { workspace = true }

cfg-if = { workspace = true }
log = { workspace = true }
flame = { workspace = true, optional = true }

lexopt = "0.3"
dirs = { package = "dirs-next", version = "2.0" }
env_logger = "0.11"
flamescope = { version = "0.1.2", optional = true }

[target.'cfg(windows)'.dependencies]
libc = { workspace = true }

[target.'cfg(not(target_arch = "wasm32"))'.dependencies]
rustyline = { workspace = true }

[dev-dependencies]
criterion = { workspace = true }
pyo3 = { version = "0.26", features = ["auto-initialize"] }

[[bench]]
name = "execution"
harness = false

[[bench]]
name = "microbenchmarks"
harness = false

[[bin]]
name = "rustpython"
path = "src/main.rs"

[profile.dev.package."*"]
opt-level = 3

[profile.test]
opt-level = 3
# https://github.com/rust-lang/rust/issues/92869
# lto = "thin"

# Doesn't change often
[profile.release.package.rustpython-doc]
codegen-units = 1

[profile.bench]
lto = "thin"
codegen-units = 1
opt-level = 3

[profile.release]
lto = "thin"

[patch.crates-io]
# REDOX START, Uncomment when you want to compile/check with redoxer
# REDOX END

# Used only on Windows to build the vcpkg dependencies
[package.metadata.vcpkg]
git = "https://github.com/microsoft/vcpkg"
# The revision of the vcpkg repository to use
# https://github.com/microsoft/vcpkg/tags
rev = "2025.09.17"

[package.metadata.vcpkg.target]
x86_64-pc-windows-msvc = { triplet = "x64-windows-static-md", dev-dependencies = ["openssl" ] }

[package.metadata.packager]
product-name = "RustPython"
identifier = "com.rustpython.rustpython"
description = "An open source Python 3 interpreter written in Rust"
homepage = "https://rustpython.github.io/"
license_file = "LICENSE"
authors = ["RustPython Team"]
publisher = "RustPython Team"
resources = ["LICENSE", "README.md", "Lib"]
icons = ["32x32.png"]

[package.metadata.packager.nsis]
installer_mode = "both"
template = "installer-config/installer.nsi"

[package.metadata.packager.wix]
template = "installer-config/installer.wxs"


[workspace]
resolver = "2"
members = [
    "compiler",
    ".",
    "derive",
<<<<<<< HEAD
    "jit",
=======
    "vm",
>>>>>>> cc2e84b9
    "vm/sre_engine",
    "stdlib",
    "derive-impl",
    "wasm/lib",
    "crates/*",
]

[workspace.package]
version = "0.4.0"
authors = ["RustPython Team"]
edition = "2024"
rust-version = "1.89.0"
repository = "https://github.com/RustPython/RustPython"
license = "MIT"

[workspace.dependencies]
rustpython-compiler-core = { path = "crates/compiler-core", version = "0.4.0" }
rustpython-compiler = { path = "compiler", version = "0.4.0" }
rustpython-codegen = { path = "crates/codegen", version = "0.4.0" }
rustpython-common = { path = "crates/common", version = "0.4.0" }
rustpython-derive = { path = "derive", version = "0.4.0" }
rustpython-derive-impl = { path = "derive-impl", version = "0.4.0" }
rustpython-jit = { path = "crates/jit", version = "0.4.0" }
rustpython-literal = { path = "crates/literal", version = "0.4.0" }
rustpython-vm = { path = "crates/vm", default-features = false, version = "0.4.0" }
rustpython-pylib = { path = "crates/pylib", version = "0.4.0" }
rustpython-stdlib = { path = "stdlib", default-features = false, version = "0.4.0" }
rustpython-sre_engine = { path = "vm/sre_engine", version = "0.4.0" }
rustpython-wtf8 = { path = "crates/wtf8", version = "0.4.0" }
rustpython-doc = { path = "crates/doc", version = "0.4.0" }

ruff_python_parser = { git = "https://github.com/astral-sh/ruff.git", tag = "0.14.1" }
ruff_python_ast = { git = "https://github.com/astral-sh/ruff.git", tag = "0.14.1" }
ruff_text_size = { git = "https://github.com/astral-sh/ruff.git", tag = "0.14.1" }
ruff_source_file = { git = "https://github.com/astral-sh/ruff.git", tag = "0.14.1" }

phf = { version = "0.13.1", default-features = false, features = ["macros"]}
ahash = "0.8.12"
ascii = "1.1"
bitflags = "2.9.4"
bstr = "1"
cfg-if = "1.0"
chrono = "0.4.42"
constant_time_eq = "0.4"
criterion = { version = "0.7", features = ["html_reports"] }
crossbeam-utils = "0.8.21"
flame = "0.2.2"
getrandom = { version = "0.3", features = ["std"] }
glob = "0.3"
hex = "0.4.3"
indexmap = { version = "2.11.3", features = ["std"] }
insta = "1.42"
itertools = "0.14.0"
is-macro = "0.3.7"
junction = "1.3.0"
libc = "0.2.169"
libffi = "4.1"
log = "0.4.28"
nix = { version = "0.30", features = ["fs", "user", "process", "term", "time", "signal", "ioctl", "socket", "sched", "zerocopy", "dir", "hostname", "net", "poll"] }
malachite-bigint = "0.6"
malachite-q = "0.6"
malachite-base = "0.6"
memchr = "2.7.4"
num-complex = "0.4.6"
num-integer = "0.1.46"
num-traits = "0.2"
num_enum = { version = "0.7", default-features = false }
optional = "0.5"
once_cell = "1.20.3"
parking_lot = "0.12.3"
paste = "1.0.15"
proc-macro2 = "1.0.93"
pymath = "0.0.2"
quote = "1.0.38"
radium = "1.1.1"
rand = "0.9"
rand_core = { version = "0.9", features = ["os_rng"] }
rustix = { version = "1.0", features = ["event"] }
rustyline = "17.0.1"
serde = { version = "1.0.225", default-features = false }
schannel = "0.1.28"
scoped-tls = "1"
scopeguard = "1"
static_assertions = "1.1"
strum = "0.27"
strum_macros = "0.27"
syn = "2"
thiserror = "2.0"
thread_local = "1.1.9"
unicode-casing = "0.1.1"
unic-char-property = "0.9.0"
unic-normal = "0.9.0"
unic-ucd-age = "0.9.0"
unic-ucd-bidi = "0.9.0"
unic-ucd-category = "0.9.0"
unic-ucd-ident = "0.9.0"
unicode_names2 = "2.0.0"
unicode-bidi-mirroring = "0.4"
widestring = "1.2.0"
windows-sys = "0.59.0"
wasm-bindgen = "0.2.100"

# Lints

[workspace.lints.rust]
unsafe_code = "allow"
unsafe_op_in_unsafe_fn = "deny"
elided_lifetimes_in_paths = "warn"

[workspace.lints.clippy]
perf = "warn"
style = "warn"
complexity = "warn"
suspicious = "warn"
correctness = "warn"<|MERGE_RESOLUTION|>--- conflicted
+++ resolved
@@ -124,11 +124,6 @@
     "compiler",
     ".",
     "derive",
-<<<<<<< HEAD
-    "jit",
-=======
-    "vm",
->>>>>>> cc2e84b9
     "vm/sre_engine",
     "stdlib",
     "derive-impl",
