--- conflicted
+++ resolved
@@ -3,11 +3,7 @@
 use crate::js_module;
 use crate::vm_class::{stored_vm_from_wasm, WASMVirtualMachine};
 use js_sys::{Array, ArrayBuffer, Object, Promise, Reflect, SyntaxError, Uint8Array};
-<<<<<<< HEAD
 use ruff_python_parser::ParseErrorType;
-=======
-use rustpython_parser::{lexer::LexicalErrorType, ParseErrorType};
->>>>>>> 396a0ca5
 use rustpython_vm::{
     builtins::PyBaseExceptionRef,
     compiler::{CompileError, CompileErrorType},
@@ -262,21 +258,20 @@
         &"col".into(),
         &(err.location().unwrap().column.get()).into(),
     );
-<<<<<<< HEAD
     // FIXME: Clean this up.
     // `ruff_python_parser::error::LexicalErrorType` is marked "pub" but not exported (accessible) which prevents us from matching against it
+    // TODO:
+    //
+    // let can_continue = matches!(
+    //     &err.error,
+    //     CompileErrorType::Parse(
+    //         ParseErrorType::Eof
+    //             | ParseErrorType::Lexical(LexicalErrorType::Eof)
+    //             | ParseErrorType::Lexical(LexicalErrorType::IndentationError)
+    //             | ParseErrorType::UnrecognizedToken(rustpython_parser::Tok::Dedent, _)
+    //     )
+    // );
     let can_continue = matches!(&err, CompileErrorType::Parse(ParseErrorType::Lexical(error)) if error.to_string() == "unexpected EOF while parsing");
-=======
-    let can_continue = matches!(
-        &err.error,
-        CompileErrorType::Parse(
-            ParseErrorType::Eof
-                | ParseErrorType::Lexical(LexicalErrorType::Eof)
-                | ParseErrorType::Lexical(LexicalErrorType::IndentationError)
-                | ParseErrorType::UnrecognizedToken(rustpython_parser::Tok::Dedent, _)
-        )
-    );
->>>>>>> 396a0ca5
     let _ = Reflect::set(&js_err, &"canContinue".into(), &can_continue.into());
     js_err
 }
